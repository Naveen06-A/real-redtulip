import React, { useState, useMemo, useCallback, useRef } from 'react';
<<<<<<< HEAD
import { motion } from 'framer-motion';
import { X, Save, Download } from 'lucide-react';

interface Expense {
  name: string;
  amount: number;
  period: 'monthly' | 'yearly';
}

interface EMIPlan {
  typeOfLoan: string;
  customLoanType: string;
  loanTenure: number;
  loanAmount: number;
  interestPerAnnum: number;
  bankPercent: number;
  ownPercent: number;
  ownFundsInterestRate: number;
  ownTenure: number;
  revenue1: number;
  revenue2: number;
  revenuePeriod: 'monthly' | 'yearly';
  expenses: Expense[];
}

interface YearlyAvg {
  year: number;
  avgRepayBank: number;
  avgRepayOwn: number;
  avgRepay: number;
  pl: number;
  yearBankInterest: number;
  yearOwnInterest: number;
}

interface Calculations {
  bankYear1Principal: number;
  bankYear1Interest: number;
  bankYear1Total: number;
  ownYear1Principal: number;
  ownYear1Interest: number;
  ownYear1Total: number;
  yearlyAvg: YearlyAvg[];
  totalBankInterest: number;
  totalOwnInterest: number;
}

interface SavedPlan {
  id: string;
  emiPlan: EMIPlan;
}

const formatNumberInput = (value: number): string => {
  if (value === 0) return '';
  return new Intl.NumberFormat('en-IN', {
    minimumFractionDigits: 0,
    maximumFractionDigits: 0,
  }).format(value);
};

const parseNumberInput = (value: string): number => {
  if (value === '') return 0;
  const cleaned = value.replace(/[^\d]/g, '');
  return parseInt(cleaned) || 0;
};

const CurrencyInput: React.FC<{
  value: number;
  onChange: (value: number) => void;
  placeholder?: string;
  className?: string;
  min?: string;
  step?: string;
  disabled?: boolean;
}> = ({ value, onChange, placeholder, className, min, step, disabled }) => {
  const [displayValue, setDisplayValue] = useState(formatNumberInput(value));
  const inputRef = useRef<HTMLInputElement>(null);

  const handleChange = (e: React.ChangeEvent<HTMLInputElement>) => {
    const input = e.target.value;
    if (/^[\d,]*$/.test(input)) {
      if (input === '') {
        setDisplayValue('');
        onChange(0);
      } else {
        const numericValue = parseNumberInput(input);
        const cursorPosition = e.target.selectionStart;
        const oldLength = displayValue.length;
        const newDisplayValue = formatNumberInput(numericValue);
        setDisplayValue(newDisplayValue);
        onChange(numericValue);

=======
import { createRoot } from 'react-dom/client';
import { motion } from 'framer-motion';
import { X, Save, Download } from 'lucide-react';

interface Expense {
  name: string;
  amount: number;
  period: 'monthly' | 'yearly';
}

interface EMIPlan {
  typeOfLoan: string;
  customLoanType: string;
  loanTenure: number;
  loanAmount: number;
  interestPerAnnum: number;
  bankPercent: number;
  ownPercent: number;
  ownFundsInterestRate: number;
  ownTenure: number;
  hasBorrowedFunds: 'yes' | 'no';
  borrowedFunds: number;
  borrowedFundsInterestRate: number;
  borrowedTenure: number;
  revenue1: number;
  revenue2: number;
  revenuePeriod: 'monthly' | 'yearly';
  expenses: Expense[];
}

interface YearlyAvg {
  year: number;
  avgRepayBank: number;
  avgRepayOwn: number;
  avgRepayBorrowed: number;
  avgRepay: number;
  pl: number;
}

interface Calculations {
  bankYear1Principal: number;
  bankYear1Interest: number;
  bankYear1Total: number;
  ownYear1Principal: number;
  ownYear1Interest: number;
  ownYear1Total: number;
  borrowedYear1Principal: number;
  borrowedYear1Interest: number;
  borrowedYear1Total: number;
  yearlyAvg: YearlyAvg[];
}

interface SavedPlan {
  id: string;
  emiPlan: EMIPlan;
}

const formatNumberInput = (value: number): string => {
  if (value === 0) return '';
  return new Intl.NumberFormat('en-IN', {
    minimumFractionDigits: 0,
    maximumFractionDigits: 0,
  }).format(value);
};

const parseNumberInput = (value: string): number => {
  if (value === '') return 0;
  const cleaned = value.replace(/[^\d]/g, '');
  return parseInt(cleaned) || 0;
};

const CurrencyInput: React.FC<{
  value: number;
  onChange: (value: number) => void;
  placeholder?: string;
  className?: string;
  min?: string;
  step?: string;
  disabled?: boolean;
}> = ({ value, onChange, placeholder, className, min, step, disabled }) => {
  const [displayValue, setDisplayValue] = useState(formatNumberInput(value));
  const inputRef = useRef<HTMLInputElement>(null);

  const handleChange = (e: React.ChangeEvent<HTMLInputElement>) => {
    const input = e.target.value;
    if (/^[\d,]*$/.test(input)) {
      if (input === '') {
        setDisplayValue('');
        onChange(0);
      } else {
        const numericValue = parseNumberInput(input);
        const cursorPosition = e.target.selectionStart;
        const oldLength = displayValue.length;
        const newDisplayValue = formatNumberInput(numericValue);
        setDisplayValue(newDisplayValue);
        onChange(numericValue);

>>>>>>> 089a6901
        if (inputRef.current && cursorPosition !== null) {
          const newLength = newDisplayValue.length;
          const diff = newLength - oldLength;
          const newCursorPosition = cursorPosition + diff;
          setTimeout(() => {
            inputRef.current?.setSelectionRange(newCursorPosition, newCursorPosition);
          }, 0);
        }
      }
<<<<<<< HEAD
    }
  };

  const handleBlur = () => {
    const numericValue = parseNumberInput(displayValue);
    setDisplayValue(formatNumberInput(numericValue));
    onChange(numericValue);
  };

  return (
    <input
      ref={inputRef}
      type="text"
      value={displayValue}
      onChange={handleChange}
      onBlur={handleBlur}
      className={className}
      placeholder={placeholder}
      min={min}
      step={step}
      disabled={disabled}
    />
  );
};

const formatCurrency = (value: number): string => {
  return new Intl.NumberFormat('en-IN', {
    style: 'currency',
    currency: 'INR',
    minimumFractionDigits: 2,
  }).format(value);
};

const calculateEMI = (plan: EMIPlan): Calculations => {
  const bankLoanAmount = plan.loanAmount * plan.bankPercent / 100;
  const ownFunds = plan.loanAmount * plan.ownPercent / 100;
  const loanTenureMonths = plan.loanTenure * 12;
  const ownTenureMonths = plan.ownTenure * 12;
  const maxMonths = Math.max(loanTenureMonths, ownTenureMonths, 1);
  const yearlyRevenue = plan.revenuePeriod === 'yearly' ? plan.revenue1 + plan.revenue2 : (plan.revenue1 + plan.revenue2) * 12;
  const yearlyExpenses = plan.expenses.reduce((sum, expense) => {
    const amount = expense.period === 'yearly' ? expense.amount : expense.amount * 12;
    return sum + amount;
  }, 0);

  let remainingBank = bankLoanAmount;
  let remainingOwn = ownFunds;
  let currentMonth = 1;
  let currentYear = 1;
  let bankYear1Principal = 0;
  let bankYear1Interest = 0;
  let ownYear1Principal = 0;
  let ownYear1Interest = 0;
  let yearPrincipalBank = 0;
  let yearInterestBank = 0;
  let yearPrincipalOwn = 0;
  let yearInterestOwn = 0;
  let yearTotalRepayment = 0;
  let totalBankInterest = 0;
  let totalOwnInterest = 0;
  const yearlyAvg: YearlyAvg[] = [];

  while (currentMonth <= maxMonths) {
    let interestBank = 0;
    let principalBank = 0;
    if (currentMonth <= loanTenureMonths) {
      interestBank = remainingBank * (plan.interestPerAnnum / 100 / 12);
      principalBank = bankLoanAmount / loanTenureMonths;
      remainingBank -= principalBank;
      remainingBank = Math.max(remainingBank, 0);
      totalBankInterest += interestBank;
    }
    yearInterestBank += interestBank;
    yearPrincipalBank += principalBank;

    let interestOwn = 0;
    let principalOwn = 0;
    if (currentMonth <= ownTenureMonths) {
      interestOwn = remainingOwn * (plan.ownFundsInterestRate / 100 / 12);
      principalOwn = ownFunds / ownTenureMonths;
      remainingOwn -= principalOwn;
      remainingOwn = Math.max(remainingOwn, 0);
      totalOwnInterest += interestOwn;
    }
    yearInterestOwn += interestOwn;
    yearPrincipalOwn += principalOwn;

    yearTotalRepayment += (interestBank + principalBank) + (interestOwn + principalOwn);

    if (currentMonth % 12 === 0 || currentMonth === maxMonths) {
      const monthsInYear = currentMonth % 12 === 0 ? 12 : currentMonth % 12;
      const totalInterestOverTerm = (totalBankInterest + totalOwnInterest) / Math.max(plan.loanTenure, plan.ownTenure);
=======
    }
  };

  const handleBlur = () => {
    const numericValue = parseNumberInput(displayValue);
    setDisplayValue(formatNumberInput(numericValue));
    onChange(numericValue);
  };

  return (
    <input
      ref={inputRef}
      type="text"
      value={displayValue}
      onChange={handleChange}
      onBlur={handleBlur}
      className={className}
      placeholder={placeholder}
      min={min}
      step={step}
      disabled={disabled}
    />
  );
};

const formatPercentage = (value: number): string => {
  return `${value.toFixed(2)}%`;
};

const formatCurrency = (value: number): string => {
  return new Intl.NumberFormat('en-IN', {
    style: 'currency',
    currency: 'INR',
    minimumFractionDigits: 2,
  }).format(value);
};

const calculateEMI = (plan: EMIPlan): Calculations => {
  const bankLoanAmount = plan.loanAmount * plan.bankPercent / 100;
  const ownFunds = plan.loanAmount * plan.ownPercent / 100;
  const borrowedFunds = plan.hasBorrowedFunds === 'yes' ? plan.borrowedFunds : 0;
  const loanTenureMonths = plan.loanTenure * 12;
  const ownTenureMonths = plan.ownTenure * 12;
  const borrowedTenureMonths = plan.hasBorrowedFunds === 'yes' ? plan.borrowedTenure * 12 : 0;
  const maxMonths = Math.max(loanTenureMonths, ownTenureMonths, borrowedTenureMonths, 1);
  const yearlyRevenue = plan.revenuePeriod === 'yearly' ? plan.revenue1 + plan.revenue2 : (plan.revenue1 + plan.revenue2) * 12;
  const yearlyExpenses = plan.expenses.reduce((sum, expense) => {
    const amount = expense.period === 'yearly' ? expense.amount : expense.amount * 12;
    return sum + amount;
  }, 0);
  let remainingBank = bankLoanAmount;
  let remainingOwn = ownFunds;
  let remainingBorrowed = borrowedFunds;
  let currentMonth = 1;
  let currentYear = 1;
  let bankYear1Principal = 0;
  let bankYear1Interest = 0;
  let ownYear1Principal = 0;
  let ownYear1Interest = 0;
  let borrowedYear1Principal = 0;
  let borrowedYear1Interest = 0;
  let yearPrincipalBank = 0;
  let yearInterestBank = 0;
  let yearPrincipalOwn = 0;
  let yearInterestOwn = 0;
  let yearPrincipalBorrowed = 0;
  let yearInterestBorrowed = 0;
  let yearTotalRepayment = 0;
  const yearlyAvg: YearlyAvg[] = [];

  while (currentMonth <= maxMonths) {
    let interestBank = 0;
    let principalBank = 0;
    if (currentMonth <= loanTenureMonths) {
      interestBank = remainingBank * (plan.interestPerAnnum / 100 / 12);
      principalBank = bankLoanAmount / loanTenureMonths;
      remainingBank -= principalBank;
      remainingBank = Math.max(remainingBank, 0);
    }
    yearInterestBank += interestBank;
    yearPrincipalBank += principalBank;

    let interestOwn = 0;
    let principalOwn = 0;
    if (currentMonth <= ownTenureMonths) {
      interestOwn = remainingOwn * (plan.ownFundsInterestRate / 100 / 12);
      principalOwn = ownFunds / ownTenureMonths;
      remainingOwn -= principalOwn;
      remainingOwn = Math.max(remainingOwn, 0);
    }
    yearInterestOwn += interestOwn;
    yearPrincipalOwn += principalOwn;

    let interestBorrowed = 0;
    let principalBorrowed = 0;
    if (plan.hasBorrowedFunds === 'yes' && currentMonth <= borrowedTenureMonths) {
      interestBorrowed = remainingBorrowed * (plan.borrowedFundsInterestRate / 100 / 12);
      principalBorrowed = borrowedFunds / borrowedTenureMonths;
      remainingBorrowed -= principalBorrowed;
      remainingBorrowed = Math.max(remainingBorrowed, 0);
    }
    yearInterestBorrowed += interestBorrowed;
    yearPrincipalBorrowed += principalBorrowed;

    yearTotalRepayment += (interestBank + principalBank) + (interestOwn + principalOwn) + (interestBorrowed + principalBorrowed);

    if (currentMonth % 12 === 0 || currentMonth === maxMonths) {
      const monthsInYear = currentMonth % 12 === 0 ? 12 : currentMonth % 12;
>>>>>>> 089a6901
      yearlyAvg.push({
        year: currentYear,
        avgRepayBank: (yearPrincipalBank + yearInterestBank) / monthsInYear,
        avgRepayOwn: (yearPrincipalOwn + yearInterestOwn) / monthsInYear,
<<<<<<< HEAD
        avgRepay: yearTotalRepayment / monthsInYear,
        pl: yearlyRevenue - (yearTotalRepayment + totalInterestOverTerm + yearlyExpenses),
        yearBankInterest: currentYear <= plan.loanTenure ? yearInterestBank : 0,
        yearOwnInterest: currentYear <= plan.ownTenure ? yearInterestOwn : 0,
=======
        avgRepayBorrowed: (yearPrincipalBorrowed + yearInterestBorrowed) / monthsInYear,
        avgRepay: yearTotalRepayment / monthsInYear,
        pl: yearlyRevenue - yearlyExpenses - yearTotalRepayment,
>>>>>>> 089a6901
      });
      if (currentYear === 1) {
        bankYear1Principal = yearPrincipalBank;
        bankYear1Interest = yearInterestBank;
        ownYear1Principal = yearPrincipalOwn;
        ownYear1Interest = yearInterestOwn;
<<<<<<< HEAD
=======
        borrowedYear1Principal = yearPrincipalBorrowed;
        borrowedYear1Interest = yearInterestBorrowed;
>>>>>>> 089a6901
      }
      yearPrincipalBank = 0;
      yearInterestBank = 0;
      yearPrincipalOwn = 0;
      yearInterestOwn = 0;
<<<<<<< HEAD
=======
      yearPrincipalBorrowed = 0;
      yearInterestBorrowed = 0;
>>>>>>> 089a6901
      yearTotalRepayment = 0;
      currentYear++;
    }
    currentMonth++;
  }
<<<<<<< HEAD
=======

>>>>>>> 089a6901
  return {
    bankYear1Principal,
    bankYear1Interest,
    bankYear1Total: bankYear1Principal + bankYear1Interest,
    ownYear1Principal,
    ownYear1Interest,
    ownYear1Total: ownYear1Principal + ownYear1Interest,
<<<<<<< HEAD
    yearlyAvg,
    totalBankInterest,
    totalOwnInterest,
=======
    borrowedYear1Principal,
    borrowedYear1Interest,
    borrowedYear1Total: borrowedYear1Principal + borrowedYear1Interest,
    yearlyAvg,
>>>>>>> 089a6901
  };
};

const validateInputs = (plan: EMIPlan): string | null => {
  if (plan.typeOfLoan === '') return 'Type of Loan must be selected.';
  if (plan.typeOfLoan === 'Manual Entry' && plan.customLoanType.trim() === '') {
    return 'Custom Loan Type cannot be empty.';
  }
<<<<<<< HEAD
  if (plan.bankPercent + plan.ownPercent !== 100) {
    return 'Bank and Own percentages must add up to 100%';
  }
=======
>>>>>>> 089a6901
  if (plan.loanAmount < 0) return 'Loan Amount cannot be negative.';
  if (plan.bankPercent < 0 || plan.bankPercent > 100) return 'Bank Percentage must be between 0 and 100.';
  if (plan.ownPercent < 0 || plan.ownPercent > 100) return 'Own Percentage must be between 0 and 100.';
  if (plan.loanTenure <= 0) return 'Loan Tenure must be greater than zero.';
  if (plan.ownTenure <= 0) return 'Own Funds Tenure must be greater than zero.';
  if (plan.interestPerAnnum < 0) return 'Interest Per Annum cannot be negative.';
  if (plan.ownFundsInterestRate < 0) return 'Own Funds Interest Rate cannot be negative.';
  if (plan.revenue1 < 0) return 'Revenue 1 cannot be negative.';
  if (plan.revenue2 < 0) return 'Revenue 2 cannot be negative.';
  if (plan.expenses.some((expense) => expense.amount < 0)) return 'Expenses cannot be negative.';
  if (plan.expenses.length < 2) return 'At least two expenses are required.';
<<<<<<< HEAD
=======
  if (plan.hasBorrowedFunds === 'yes') {
    if (plan.borrowedFunds < 0) return 'Borrowed Funds cannot be negative.';
    if (plan.borrowedTenure <= 0) return 'Borrowed Funds Tenure must be greater than zero.';
    if (plan.borrowedFundsInterestRate < 0) return 'Borrowed Funds Interest Rate cannot be negative.';
  }
>>>>>>> 089a6901
  return null;
};

export function EMIPlanCalculator() {
  const [emiPlan, setEmiPlan] = useState<EMIPlan>({
    typeOfLoan: '',
    customLoanType: '',
    loanTenure: 0,
    loanAmount: 0,
    interestPerAnnum: 0,
    bankPercent: 70,
    ownPercent: 30,
    ownFundsInterestRate: 0,
    ownTenure: 0,
<<<<<<< HEAD
=======
    hasBorrowedFunds: 'no',
    borrowedFunds: 0,
    borrowedFundsInterestRate: 0,
    borrowedTenure: 0,
>>>>>>> 089a6901
    revenue1: 0,
    revenue2: 0,
    revenuePeriod: 'monthly',
    expenses: [
      { name: 'Expense 1', amount: 0, period: 'monthly' },
      { name: 'Expense 2', amount: 0, period: 'monthly' },
    ],
  });
  const [error, setError] = useState<string | null>(null);
  const [savedPlans, setSavedPlans] = useState<SavedPlan[]>(() => {
    const saved = localStorage.getItem('emiPlans');
    return saved ? JSON.parse(saved) : [];
  });
<<<<<<< HEAD
  const [view, setView] = useState<'loan' | 'own'>('loan');
=======
  const [view, setView] = useState<'loan' | 'own' | 'borrowed'>('loan');
>>>>>>> 089a6901
  const [showAmortizationTable, setShowAmortizationTable] = useState(false);

  const calculations = useMemo(() => calculateEMI(emiPlan), [emiPlan]);

  const handleInputChange = useCallback(
<<<<<<< HEAD
    (field: keyof EMIPlan, value: string | 'monthly' | 'yearly' | number) => {
      setEmiPlan((prev) => {
        let updatedPlan = {
          ...prev,
          [field]: field === 'typeOfLoan' || field === 'revenuePeriod' ? value : typeof value === 'number' ? value : parseFloat(value) || 0,
        };

        // Automatically adjust ownPercent when bankPercent changes
        if (field === 'bankPercent') {
          updatedPlan = {
            ...updatedPlan,
            ownPercent: 100 - (typeof value === 'number' ? value : parseFloat(value as string) || 0),
          };
        }
        // Automatically adjust bankPercent when ownPercent changes
        else if (field === 'ownPercent') {
          updatedPlan = {
            ...updatedPlan,
            bankPercent: 100 - (typeof value === 'number' ? value : parseFloat(value as string) || 0),
          };
        }

        if (field === 'typeOfLoan' && value !== 'Manual Entry') {
          updatedPlan.customLoanType = '';
        }

=======
    (field: keyof EMIPlan, value: string | 'monthly' | 'yearly' | 'yes' | 'no' | number) => {
      setEmiPlan((prev) => {
        const updatedPlan = {
          ...prev,
          [field]: field === 'typeOfLoan' || field === 'revenuePeriod' || field === 'hasBorrowedFunds' ? value : typeof value === 'number' ? value : parseFloat(value) || 0,
        };
        if (field === 'typeOfLoan' && value !== 'Manual Entry') {
          updatedPlan.customLoanType = '';
        }
        if (field === 'hasBorrowedFunds' && value === 'no') {
          updatedPlan.borrowedFunds = 0;
          updatedPlan.borrowedFundsInterestRate = 0;
          updatedPlan.borrowedTenure = 0;
        }
>>>>>>> 089a6901
        const validationError = validateInputs(updatedPlan);
        setError(validationError);
        return updatedPlan;
      });
    },
    []
  );

  const handleCustomLoanTypeChange = useCallback(
    (value: string) => {
      setEmiPlan((prev) => {
        const updatedPlan = { ...prev, customLoanType: value };
        const validationError = validateInputs(updatedPlan);
        setError(validationError);
        return updatedPlan;
      });
    },
    []
  );

  const handleExpenseChange = useCallback(
    (index: number, field: 'name' | 'amount' | 'period', value: string | number | 'monthly' | 'yearly') => {
      setEmiPlan((prev) => {
        const updatedExpenses = [...prev.expenses];
        updatedExpenses[index] = {
          ...updatedExpenses[index],
          [field]: field === 'amount' ? (typeof value === 'number' ? value : parseInt(value as string) || 0) : value,
        };
        const updatedPlan = { ...prev, expenses: updatedExpenses };
        const validationError = validateInputs(updatedPlan);
        setError(validationError);
        return updatedPlan;
      });
    },
    []
  );

  const addExpense = useCallback(() => {
    if (emiPlan.expenses.length < 3) {
      setEmiPlan((prev) => ({
        ...prev,
        expenses: [...prev.expenses, { name: 'Others', amount: 0, period: 'monthly' }],
      }));
    }
  }, [emiPlan.expenses.length]);

  const removeExpense = useCallback(
    (index: number) => {
      if (emiPlan.expenses.length > 2) {
        setEmiPlan((prev) => {
          const updatedExpenses = prev.expenses.filter((_, i) => i !== index);
          const updatedPlan = { ...prev, expenses: updatedExpenses };
          const validationError = validateInputs(updatedPlan);
          setError(validationError);
          return updatedPlan;
        });
      }
    },
    [emiPlan.expenses.length]
  );

  const savePlan = useCallback(() => {
    const validationError = validateInputs(emiPlan);
    if (validationError) {
      setError(validationError);
      return;
    }
    const newPlan: SavedPlan = {
      id: new Date().toISOString(),
      emiPlan,
    };
    const updatedPlans = [...savedPlans, newPlan];
    setSavedPlans(updatedPlans);
    localStorage.setItem('emiPlans', JSON.stringify(updatedPlans));
    setError('Plan saved successfully!');
    setTimeout(() => setError(null), 3000);
  }, [emiPlan, savedPlans]);

  const loadPlan = useCallback(
    (planId: string) => {
      const plan = savedPlans.find((p) => p.id === planId);
      if (plan) {
        setEmiPlan(plan.emiPlan);
        setError(null);
<<<<<<< HEAD
      }
    },
    [savedPlans]
  );

  const generatePDF = useCallback(() => {
    const validationError = validateInputs(emiPlan);
    if (validationError) {
      setError(validationError);
      return;
    }
    console.log('Generating PDF with LaTeX content...');
    const link = document.createElement('a');
    link.href = '#';
    link.download = 'EMIBreakdown.pdf';
    link.click();
  }, [emiPlan]);

  const loanTypeOptions = [
    'Business Loan',
    'Vehicle Loan',
    'Electronics Loan',
    'House Loan',
    'Personal Loan',
    'Manual Entry',
  ];

  const amortizationSchedules = useMemo(() => {
    const bankSchedule = [];
    const ownSchedule = [];

    const bankLoanAmount = emiPlan.loanAmount * emiPlan.bankPercent / 100;
    const bankMonthlyPrincipal = bankLoanAmount / (emiPlan.loanTenure * 12);
    let bankRemainingPrincipal = bankLoanAmount;

    const ownAmount = emiPlan.loanAmount * emiPlan.ownPercent / 100;
    const ownMonthlyPrincipal = ownAmount / (emiPlan.ownTenure * 12);
    let ownRemainingPrincipal = ownAmount;

    const maxMonths = Math.max(
      emiPlan.loanTenure * 12,
      emiPlan.ownTenure * 12
    );

    for (let month = 1; month <= maxMonths; month++) {
      let bankMonthlyInterest = 0;
      let bankTotalEMI = 0;
      if (month <= emiPlan.loanTenure * 12) {
        bankMonthlyInterest = bankRemainingPrincipal * (emiPlan.interestPerAnnum / 100 / 12);
        bankTotalEMI = bankMonthlyPrincipal + bankMonthlyInterest;
        bankRemainingPrincipal -= bankMonthlyPrincipal;
        if (bankRemainingPrincipal < 0) bankRemainingPrincipal = 0;
      }

      let ownMonthlyInterest = 0;
      let ownTotalEMI = 0;
      if (month <= emiPlan.ownTenure * 12) {
        ownMonthlyInterest = ownRemainingPrincipal * (emiPlan.ownFundsInterestRate / 100 / 12);
        ownTotalEMI = ownMonthlyPrincipal + ownMonthlyInterest;
        ownRemainingPrincipal -= ownMonthlyPrincipal;
        if (ownRemainingPrincipal < 0) ownRemainingPrincipal = 0;
      }

      bankSchedule.push({
        month,
        beginningPrincipal: bankRemainingPrincipal + bankMonthlyPrincipal,
        monthlyPrincipal: bankMonthlyPrincipal,
        monthlyInterest: bankMonthlyInterest,
        totalEMI: bankTotalEMI,
        endingPrincipal: bankRemainingPrincipal,
      });

      ownSchedule.push({
        month,
        beginningPrincipal: ownRemainingPrincipal + ownMonthlyPrincipal,
        monthlyPrincipal: ownMonthlyPrincipal,
        monthlyInterest: ownMonthlyInterest,
        totalEMI: ownTotalEMI,
        endingPrincipal: ownRemainingPrincipal,
=======
      }
    },
    [savedPlans]
  );

  const generatePDF = useCallback(() => {
    const validationError = validateInputs(emiPlan);
    if (validationError) {
      setError(validationError);
      return;
    }
    console.log('Generating PDF with LaTeX content...');
    const link = document.createElement('a');
    link.href = '#';
    link.download = 'EMIBreakdown.pdf';
    link.click();
  }, [emiPlan]);

  const loanTypeOptions = [
    'Business Loan',
    'Vehicle Loan',
    'Electronics Loan',
    'House Loan',
    'Personal Loan',
    'Manual Entry',
  ];

  // Calculate amortization schedule for the bank loan
  const amortizationSchedule = useMemo(() => {
    const schedule = [];
    const loanAmount = emiPlan.loanAmount * emiPlan.bankPercent / 100;
    const monthlyPrincipal = loanAmount / (emiPlan.loanTenure * 12);
    let remainingPrincipal = loanAmount;

    for (let month = 1; month <= emiPlan.loanTenure * 12; month++) {
      const monthlyInterest = remainingPrincipal * (emiPlan.interestPerAnnum / 100 / 12);
      const totalEMI = monthlyPrincipal + monthlyInterest;
      const endingPrincipal = remainingPrincipal - monthlyPrincipal;

      schedule.push({
        month,
        beginningPrincipal: remainingPrincipal,
        monthlyPrincipal,
        monthlyInterest,
        totalEMI,
        endingPrincipal,
>>>>>>> 089a6901
      });
    }

<<<<<<< HEAD
    return { bankSchedule, ownSchedule };
=======
      remainingPrincipal = endingPrincipal;
      if (remainingPrincipal < 0) remainingPrincipal = 0;
    }

    return schedule;
>>>>>>> 089a6901
  }, [emiPlan]);

  return (
    <div className="max-w-7xl mx-auto p-6 bg-gray-100 min-h-screen">
      <motion.div
        initial={{ opacity: 0, y: 20 }}
        animate={{ opacity: 1, y: 0 }}
        transition={{ duration: 0.5 }}
        className="bg-white p-8 rounded-2xl shadow-2xl"
      >
<<<<<<< HEAD
        <h1 className="text-3xl font-extrabold text-gray-900 mb-6 text-center bg-blue-200">EMI Plan Calculator</h1>
=======
        <h1 className="text-3xl font-extrabold text-gray-900 mb-6 text-center">EMI Plan Calculator</h1>
>>>>>>> 089a6901

        {error && (
          <motion.div
            initial={{ opacity: 0 }}
            animate={{ opacity: 1 }}
            className={`mb-6 p-4 rounded-lg border-l-4 ${
              error.includes('successfully') ? 'bg-green-100 border-green-500 text-green-700' : 'bg-red-100 border-red-500 text-red-700'
            }`}
          >
            <p className="text-center">{error}</p>
          </motion.div>
        )}

        {savedPlans.length > 0 && (
          <div className="mb-6 text-center">
            <label className="block text-sm font-medium text-gray-700 mb-1">Load Saved Plan</label>
            <select
              onChange={(e) => loadPlan(e.target.value)}
              className="w-1/3 mx-auto p-3 border border-gray-300 rounded-lg focus:ring-2 focus:ring-blue-500"
            >
              <option value="">Select a saved plan</option>
              {savedPlans.map((plan) => (
                <option key={plan.id} value={plan.id}>
                  {plan.emiPlan.typeOfLoan === 'Manual Entry' ? plan.emiPlan.customLoanType : plan.emiPlan.typeOfLoan} - {plan.id}
                </option>
              ))}
            </select>
          </div>
        )}

        <div className="mb-8">
          <div className="mb-4 flex justify-center gap-4">
            <button
              onClick={() => setView('loan')}
              className={`px-4 py-2 rounded-lg ${view === 'loan' ? 'bg-blue-600 text-white' : 'bg-gray-200 text-gray-700'} hover:bg-blue-700`}
            >
              Loan Amount
            </button>
            <button
              onClick={() => setView('own')}
              className={`px-4 py-2 rounded-lg ${view === 'own' ? 'bg-blue-600 text-white' : 'bg-gray-200 text-gray-700'} hover:bg-blue-700`}
            >
              Own Amount
            </button>
<<<<<<< HEAD
          </div>

          {/* Loan Details Tables */}
=======
            <button
              onClick={() => setView('borrowed')}
              className={`px-4 py-2 rounded-lg ${view === 'borrowed' ? 'bg-blue-600 text-white' : 'bg-gray-200 text-gray-700'} hover:bg-blue-700`}
            >
              Borrowed Amount
            </button>
          </div>

          <div className="mb-4">
            <button
              onClick={() => setShowAmortizationTable(!showAmortizationTable)}
              className="bg-blue-500 text-white px-4 py-2 rounded-lg hover:bg-blue-600"
            >
              {showAmortizationTable ? 'Hide Amortization Table' : 'Show Amortization Table'}
            </button>
          </div>

          {showAmortizationTable && (
            <div className="overflow-x-auto mb-6">
              <table className="min-w-full bg-white border border-gray-200 rounded-lg">
                <thead>
                  <tr className="bg-gray-50">
                    <th className="px-4 py-3 text-left text-xs font-medium text-gray-500 uppercase tracking-wider">Month</th>
                    <th className="px-4 py-3 text-left text-xs font-medium text-gray-500 uppercase tracking-wider">Beginning Principal (A$)</th>
                    <th className="px-4 py-3 text-left text-xs font-medium text-gray-500 uppercase tracking-wider">Monthly Principal (A$)</th>
                    <th className="px-4 py-3 text-left text-xs font-medium text-gray-500 uppercase tracking-wider">Monthly Interest (A$)</th>
                    <th className="px-4 py-3 text-left text-xs font-medium text-gray-500 uppercase tracking-wider">Total EMI (A$)</th>
                    <th className="px-4 py-3 text-left text-xs font-medium text-gray-500 uppercase tracking-wider">Ending Principal (A$)</th>
                  </tr>
                </thead>
                <tbody className="divide-y divide-gray-200">
                  {amortizationSchedule.map((entry, index) => (
                    <tr key={index}>
                      <td className="px-4 py-4 text-sm text-gray-700">{entry.month}</td>
                      <td className="px-4 py-4 text-sm text-gray-700">{formatCurrency(entry.beginningPrincipal)}</td>
                      <td className="px-4 py-4 text-sm text-gray-700">{formatCurrency(entry.monthlyPrincipal)}</td>
                      <td className="px-4 py-4 text-sm text-gray-700">{formatCurrency(entry.monthlyInterest)}</td>
                      <td className="px-4 py-4 text-sm text-gray-700">{formatCurrency(entry.totalEMI)}</td>
                      <td className="px-4 py-4 text-sm text-gray-700">{formatCurrency(entry.endingPrincipal)}</td>
                    </tr>
                  ))}
                </tbody>
              </table>
            </div>
          )}

          {view === 'loan' && (
            <table className="min-w-full bg-white border border-gray-200 rounded-lg table-fixed">
              <thead>
                <tr className="bg-gray-50">
                  <th className="px-4 py-3 text-left text-xs font-medium text-gray-500 uppercase tracking-wider">Month/Year</th>
                  <th className="px-4 py-3 text-left text-xs font-medium text-gray-500 uppercase tracking-wider">Loan</th>
                  <th className="px-4 py-3 text-left text-xs font-medium text-gray-500 uppercase tracking-wider">Interest</th>
                  <th className="px-4 py-3 text-left text-xs font-medium text-gray-500 uppercase tracking-wider">Repayment</th>
                  <th className="px-4 py-3 text-left text-xs font-medium text-gray-500 uppercase tracking-wider">Total Repay</th>
                  <th className="px-4 py-3 text-left text-xs font-medium text-gray-500 uppercase tracking-wider">Loan Balance</th>
                </tr>
              </thead>
              <tbody className="divide-y divide-gray-200">
                {calculations.yearlyAvg.map((ya, idx) => (
                  <tr key={idx}>
                    <td className="px-4 py-4 text-sm text-gray-700">{`Year ${ya.year}`}</td>
                    <td className="px-4 py-4 text-sm text-gray-700">{formatCurrency(ya.avgRepayBank * 12)}</td>
                    <td className="px-4 py-4 text-sm text-gray-700">{formatCurrency(ya.avgRepayBank * 12 * (emiPlan.interestPerAnnum / 100))}</td>
                    <td className="px-4 py-4 text-sm text-gray-700">{formatCurrency(ya.avgRepayBank)}</td>
                    <td className="px-4 py-4 text-sm text-gray-700">{formatCurrency(ya.avgRepayBank * 12)}</td>
                    <td className="px-4 py-4 text-sm text-gray-700">{formatCurrency((emiPlan.loanAmount * emiPlan.bankPercent / 100) - (ya.avgRepayBank * idx * 12))}</td>
                  </tr>
                ))}
              </tbody>
            </table>
          )}
          {view === 'own' && (
            <table className="min-w-full bg-white border border-gray-200 rounded-lg table-fixed">
              <thead>
                <tr className="bg-gray-50">
                  <th className="px-4 py-3 text-left text-xs font-medium text-gray-500 uppercase tracking-wider">Month/Year</th>
                  <th className="px-4 py-3 text-left text-xs font-medium text-gray-500 uppercase tracking-wider">Own</th>
                  <th className="px-4 py-3 text-left text-xs font-medium text-gray-500 uppercase tracking-wider">Interest</th>
                  <th className="px-4 py-3 text-left text-xs font-medium text-gray-500 uppercase tracking-wider">Repayment</th>
                  <th className="px-4 py-3 text-left text-xs font-medium text-gray-500 uppercase tracking-wider">Total Repay</th>
                  <th className="px-4 py-3 text-left text-xs font-medium text-gray-500 uppercase tracking-wider">Own Balance</th>
                </tr>
              </thead>
              <tbody className="divide-y divide-gray-200">
                {calculations.yearlyAvg.map((ya, idx) => (
                  <tr key={idx}>
                    <td className="px-4 py-4 text-sm text-gray-700">{`Year ${ya.year}`}</td>
                    <td className="px-4 py-4 text-sm text-gray-700">{formatCurrency(ya.avgRepayOwn * 12)}</td>
                    <td className="px-4 py-4 text-sm text-gray-700">{formatCurrency(ya.avgRepayOwn * 12 * (emiPlan.ownFundsInterestRate / 100))}</td>
                    <td className="px-4 py-4 text-sm text-gray-700">{formatCurrency(ya.avgRepayOwn)}</td>
                    <td className="px-4 py-4 text-sm text-gray-700">{formatCurrency(ya.avgRepayOwn * 12)}</td>
                    <td className="px-4 py-4 text-sm text-gray-700">{formatCurrency((emiPlan.loanAmount * emiPlan.ownPercent / 100) - (ya.avgRepayOwn * idx * 12))}</td>
                  </tr>
                ))}
              </tbody>
            </table>
          )}
          {view === 'borrowed' && (
            <table className="min-w-full bg-white border border-gray-200 rounded-lg table-fixed">
              <thead>
                <tr className="bg-gray-50">
                  <th className="px-4 py-3 text-left text-xs font-medium text-gray-500 uppercase tracking-wider">Month/Year</th>
                  <th className="px-4 py-3 text-left text-xs font-medium text-gray-500 uppercase tracking-wider">Borrowed</th>
                  <th className="px-4 py-3 text-left text-xs font-medium text-gray-500 uppercase tracking-wider">Interest</th>
                  <th className="px-4 py-3 text-left text-xs font-medium text-gray-500 uppercase tracking-wider">Repayment</th>
                  <th className="px-4 py-3 text-left text-xs font-medium text-gray-500 uppercase tracking-wider">Total Repay</th>
                  <th className="px-4 py-3 text-left text-xs font-medium text-gray-500 uppercase tracking-wider">Borrowed Balance</th>
                </tr>
              </thead>
              <tbody className="divide-y divide-gray-200">
                {calculations.yearlyAvg.map((ya, idx) => (
                  <tr key={idx}>
                    <td className="px-4 py-4 text-sm text-gray-700">{`Year ${ya.year}`}</td>
                    <td className="px-4 py-4 text-sm text-gray-700">{formatCurrency(ya.avgRepayBorrowed * 12)}</td>
                    <td className="px-4 py-4 text-sm text-gray-700">{formatCurrency(ya.avgRepayBorrowed * 12 * (emiPlan.borrowedFundsInterestRate / 100))}</td>
                    <td className="px-4 py-4 text-sm text-gray-700">{formatCurrency(ya.avgRepayBorrowed)}</td>
                    <td className="px-4 py-4 text-sm text-gray-700">{formatCurrency(ya.avgRepayBorrowed * 12)}</td>
                    <td className="px-4 py-4 text-sm text-gray-700">{formatCurrency(emiPlan.borrowedFunds - (ya.avgRepayBorrowed * idx * 12))}</td>
                  </tr>
                ))}
              </tbody>
            </table>
          )}
>>>>>>> 089a6901
          <table className="min-w-full bg-white border border-gray-200 rounded-lg table-fixed mt-4">
            <thead>
              <tr className="bg-gray-50">
                <th className="px-4 py-3 text-left text-xs font-medium text-gray-500 uppercase tracking-wider">Loan Type</th>
                <th className="px-4 py-3 text-left text-xs font-medium text-gray-500 uppercase tracking-wider">Term (Years)</th>
                <th className="px-4 py-3 text-left text-xs font-medium text-gray-500 uppercase tracking-wider">Loan Amount (₹)</th>
                <th className="px-4 py-3 text-left text-xs font-medium text-gray-500 uppercase tracking-wider">Interest %</th>
                <th className="px-4 py-3 text-left text-xs font-medium text-gray-500 uppercase tracking-wider">Loan %</th>
                <th className="px-4 py-3 text-left text-xs font-medium text-gray-500 uppercase tracking-wider">Own %</th>
                <th className="px-4 py-3 text-left text-xs font-medium text-gray-500 uppercase tracking-wider">Loan Amount (₹)</th>
                <th className="px-4 py-3 text-left text-xs font-medium text-gray-500 uppercase tracking-wider">Own Amount (₹)</th>
                <th className="px-4 py-3 text-left text-xs font-medium text-gray-500 uppercase tracking-wider">Avg Repay Loan (₹)</th>
              </tr>
            </thead>
            <tbody className="divide-y divide-gray-200">
              <tr>
                <td className="px-4 py-4 text-sm text-gray-700">
                  <select
                    value={emiPlan.typeOfLoan}
                    onChange={(e) => handleInputChange('typeOfLoan', e.target.value)}
                    className="w-full p-2 border border-gray-300 rounded-lg focus:ring-2 focus:ring-blue-500"
                  >
                    <option value="" disabled>Select loan type</option>
                    {loanTypeOptions.map((option) => (
                      <option key={option} value={option}>
                        {option}
                      </option>
                    ))}
                  </select>
                  {emiPlan.typeOfLoan === 'Manual Entry' && (
                    <input
                      type="text"
                      value={emiPlan.customLoanType}
                      onChange={(e) => handleCustomLoanTypeChange(e.target.value)}
                      className="mt-2 w-full p-2 border border-gray-300 rounded-lg focus:ring-2 focus:ring-blue-500"
                      placeholder="Enter custom loan type"
                    />
                  )}
                </td>
                <td className="px-4 py-4 text-sm text-gray-700">
                  <input
                    type="number"
                    value={emiPlan.loanTenure || ''}
                    onChange={(e) => handleInputChange('loanTenure', e.target.value)}
                    className="w-full p-2 border border-gray-300 rounded-lg focus:ring-2 focus:ring-blue-500"
                    min="1"
                    step="1"
                    placeholder="7"
<<<<<<< HEAD
                  />
                </td>
                <td className="px-4 py-4 text-sm text-gray-700">
                  <CurrencyInput
                    value={emiPlan.loanAmount}
                    onChange={(value) => handleInputChange('loanAmount', value)}
                    className="w-full p-2 border border-gray-300 rounded-lg focus:ring-2 focus:ring-blue-500"
                    min="0"
                    step="1000"
                    placeholder="3,00,000"
                  />
                </td>
                <td className="px-4 py-4 text-sm text-gray-700">
=======
                  />
                </td>
                <td className="px-4 py-4 text-sm text-gray-700">
                  <CurrencyInput
                    value={emiPlan.loanAmount}
                    onChange={(value) => handleInputChange('loanAmount', value)}
                    className="w-full p-2 border border-gray-300 rounded-lg focus:ring-2 focus:ring-blue-500"
                    min="0"
                    step="1000"
                    placeholder="3,00,000"
                  />
                </td>
                <td className="px-4 py-4 text-sm text-gray-700">
>>>>>>> 089a6901
                  <input
                    type="number"
                    value={emiPlan.interestPerAnnum || ''}
                    onChange={(e) => handleInputChange('interestPerAnnum', e.target.value)}
                    className="w-full p-2 border border-gray-300 rounded-lg focus:ring-2 focus:ring-blue-500"
                    min="0"
                    step="0.1"
                    placeholder="9"
                  />
                </td>
                <td className="px-4 py-4 text-sm text-gray-700">
                  <input
                    type="number"
                    value={emiPlan.bankPercent || ''}
                    onChange={(e) => handleInputChange('bankPercent', e.target.value)}
                    className="w-full p-2 border border-gray-300 rounded-lg focus:ring-2 focus:ring-blue-500"
                    min="0"
                    max="100"
                    step="1"
                    placeholder="70"
                  />
                </td>
                <td className="px-4 py-4 text-sm text-gray-700">
                  <input
                    type="number"
                    value={emiPlan.ownPercent || ''}
                    onChange={(e) => handleInputChange('ownPercent', e.target.value)}
                    className="w-full p-2 border border-gray-300 rounded-lg focus:ring-2 focus:ring-blue-500"
                    min="0"
                    max="100"
                    step="1"
                    placeholder="30"
                  />
                </td>
                <td className="px-4 py-4 text-sm text-gray-700">{formatCurrency(emiPlan.loanAmount * emiPlan.bankPercent / 100)}</td>
                <td className="px-4 py-4 text-sm text-gray-700">{formatCurrency(emiPlan.loanAmount * emiPlan.ownPercent / 100)}</td>
<<<<<<< HEAD
                <td className="px-4 py-4 text-sm text-gray-700">{formatCurrency(calculations.bankYear1Total)}</td>
              </tr>
            </tbody>
          </table>

=======
                <td className="px-4 py-4 text-sm text-gray-700">{formatCurrency(calculations.bankYear1Principal + calculations.bankYear1Interest)}</td>
              </tr>
            </tbody>
          </table>
>>>>>>> 089a6901
          <table className="min-w-full bg-white border border-gray-200 rounded-lg table-fixed mt-4">
            <thead>
              <tr className="bg-gray-50">
                <th className="px-4 py-3 text-left text-xs font-medium text-gray-500 uppercase tracking-wider">Own Amount (₹)</th>
                <th className="px-4 py-3 text-left text-xs font-medium text-gray-500 uppercase tracking-wider">Tenure (Years)</th>
                <th className="px-4 py-3 text-left text-xs font-medium text-gray-500 uppercase tracking-wider">Interest %</th>
                <th className="px-4 py-3 text-left text-xs font-medium text-gray-500 uppercase tracking-wider">Repayment (₹)</th>
                <th className="px-4 py-3 text-left text-xs font-medium text-gray-500 uppercase tracking-wider">Interest (₹)</th>
                <th className="px-4 py-3 text-left text-xs font-medium text-gray-500 uppercase tracking-wider">Repayment Total (₹)</th>
                <th className="px-4 py-3 text-left text-xs font-medium text-gray-500 uppercase tracking-wider">Avg Repay Own (₹)</th>
              </tr>
            </thead>
            <tbody className="divide-y divide-gray-200">
              <tr>
                <td className="px-4 py-4 text-sm text-gray-700">{formatCurrency(emiPlan.loanAmount * emiPlan.ownPercent / 100)}</td>
                <td className="px-4 py-4 text-sm text-gray-700">
                  <input
                    type="number"
                    value={emiPlan.ownTenure || ''}
                    onChange={(e) => handleInputChange('ownTenure', e.target.value)}
                    className="w-full p-2 border border-gray-300 rounded-lg focus:ring-2 focus:ring-blue-500"
                    min="1"
                    step="1"
                    placeholder="2"
                  />
                </td>
                <td className="px-4 py-4 text-sm text-gray-700">
                  <input
                    type="number"
                    value={emiPlan.ownFundsInterestRate || ''}
                    onChange={(e) => handleInputChange('ownFundsInterestRate', e.target.value)}
                    className="w-full p-2 border border-gray-300 rounded-lg focus:ring-2 focus:ring-blue-500"
                    min="0"
                    step="0.1"
                    placeholder="9"
                  />
                </td>
                <td className="px-4 py-4 text-sm text-gray-700">{formatCurrency(calculations.ownYear1Principal)}</td>
                <td className="px-4 py-4 text-sm text-gray-700">{formatCurrency(calculations.ownYear1Interest)}</td>
                <td className="px-4 py-4 text-sm text-gray-700">{formatCurrency(calculations.ownYear1Total)}</td>
<<<<<<< HEAD
                <td className="px-4 py-4 text-sm text-gray-700">{formatCurrency(calculations.ownYear1Total)}</td>
              </tr>
            </tbody>
          </table>

          {/* Expenses Table */}
=======
                <td className="px-4 py-4 text-sm text-gray-700">{formatCurrency(calculations.ownYear1Principal + calculations.ownYear1Interest)}</td>
              </tr>
            </tbody>
          </table>
          <table className="min-w-full bg-white border border-gray-200 rounded-lg table-fixed mt-4">
            <thead>
              <tr className="bg-gray-50">
                <th className="px-4 py-3 text-left text-xs font-medium text-gray-500 uppercase tracking-wider">Borrowed Funds?</th>
                <th className="px-4 py-3 text-left text-xs font-medium text-gray-500 uppercase tracking-wider">Borrowed Amount (₹)</th>
                <th className="px-4 py-3 text-left text-xs font-medium text-gray-500 uppercase tracking-wider">Tenure (Years)</th>
                <th className="px-4 py-3 text-left text-xs font-medium text-gray-500 uppercase tracking-wider">Interest %</th>
                <th className="px-4 py-3 text-left text-xs font-medium text-gray-500 uppercase tracking-wider">Repayment (₹)</th>
                <th className="px-4 py-3 text-left text-xs font-medium text-gray-500 uppercase tracking-wider">Interest (₹)</th>
                <th className="px-4 py-3 text-left text-xs font-medium text-gray-500 uppercase tracking-wider">Repayment Total (₹)</th>
                <th className="px-4 py-3 text-left text-xs font-medium text-gray-500 uppercase tracking-wider">Avg Repay Borrowed (₹)</th>
              </tr>
            </thead>
            <tbody className="divide-y divide-gray-200">
              <tr>
                <td className="px-4 py-4 text-sm text-gray-700">
                  <select
                    value={emiPlan.hasBorrowedFunds}
                    onChange={(e) => handleInputChange('hasBorrowedFunds', e.target.value as 'yes' | 'no')}
                    className="w-full p-2 border border-gray-300 rounded-lg focus:ring-2 focus:ring-blue-500"
                  >
                    <option value="no">No</option>
                    <option value="yes">Yes</option>
                  </select>
                </td>
                <td className="px-4 py-4 text-sm text-gray-700">
                  <CurrencyInput
                    value={emiPlan.borrowedFunds}
                    onChange={(value) => handleInputChange('borrowedFunds', value)}
                    className="w-full p-2 border border-gray-300 rounded-lg focus:ring-2 focus:ring-blue-500"
                    min="0"
                    step="1000"
                    placeholder="3,00,000"
                    disabled={emiPlan.hasBorrowedFunds === 'no'}
                  />
                </td>
                <td className="px-4 py-4 text-sm text-gray-700">
                  <input
                    type="number"
                    value={emiPlan.borrowedTenure || ''}
                    onChange={(e) => handleInputChange('borrowedTenure', e.target.value)}
                    className="w-full p-2 border border-gray-300 rounded-lg focus:ring-2 focus:ring-blue-500"
                    min="1"
                    step="1"
                    placeholder="2"
                    disabled={emiPlan.hasBorrowedFunds === 'no'}
                  />
                </td>
                <td className="px-4 py-4 text-sm text-gray-700">
                  <input
                    type="number"
                    value={emiPlan.borrowedFundsInterestRate || ''}
                    onChange={(e) => handleInputChange('borrowedFundsInterestRate', e.target.value)}
                    className="w-full p-2 border border-gray-300 rounded-lg focus:ring-2 focus:ring-blue-500"
                    min="0"
                    step="0.1"
                    placeholder="9"
                    disabled={emiPlan.hasBorrowedFunds === 'no'}
                  />
                </td>
                <td className="px-4 py-4 text-sm text-gray-700">{formatCurrency(calculations.borrowedYear1Principal)}</td>
                <td className="px-4 py-4 text-sm text-gray-700">{formatCurrency(calculations.borrowedYear1Interest)}</td>
                <td className="px-4 py-4 text-sm text-gray-700">{formatCurrency(calculations.borrowedYear1Total)}</td>
                <td className="px-4 py-4 text-sm text-gray-700">{formatCurrency(calculations.borrowedYear1Principal + calculations.borrowedYear1Interest)}</td>
              </tr>
            </tbody>
          </table>
>>>>>>> 089a6901
          <table className="min-w-full bg-white border border-gray-200 rounded-lg table-fixed mt-4">
            <thead>
              <tr className="bg-gray-50">
                <th className="px-4 py-3 text-left text-xs font-medium text-gray-500 uppercase tracking-wider">Revenue Period</th>
                <th className="px-4 py-3 text-left text-xs font-medium text-gray-500 uppercase tracking-wider">Revenue 1 (₹)</th>
                <th className="px-4 py-3 text-left text-xs font-medium text-gray-500 uppercase tracking-wider">Revenue 2 (₹)</th>
                <th className="px-4 py-3 text-left text-xs font-medium text-gray-500 uppercase tracking-wider">Expenses</th>
              </tr>
            </thead>
            <tbody className="divide-y divide-gray-200">
              <tr>
                <td className="px-4 py-4 text-sm text-gray-700">
                  <select
                    value={emiPlan.revenuePeriod}
                    onChange={(e) => handleInputChange('revenuePeriod', e.target.value as 'monthly' | 'yearly')}
                    className="w-full p-2 border border-gray-300 rounded-lg focus:ring-2 focus:ring-blue-500"
                  >
                    <option value="monthly">Monthly</option>
                    <option value="yearly">Yearly</option>
                  </select>
                </td>
                <td className="px-4 py-4 text-sm text-gray-700">
                  <CurrencyInput
                    value={emiPlan.revenue1}
                    onChange={(value) => handleInputChange('revenue1', value)}
                    className="w-full p-2 border border-gray-300 rounded-lg focus:ring-2 focus:ring-blue-500"
                    min="0"
                    step="1000"
                    placeholder="3,00,000"
                  />
                </td>
                <td className="px-4 py-4 text-sm text-gray-700">
                  <CurrencyInput
                    value={emiPlan.revenue2}
                    onChange={(value) => handleInputChange('revenue2', value)}
                    className="w-full p-2 border border-gray-300 rounded-lg focus:ring-2 focus:ring-blue-500"
                    min="0"
                    step="1000"
                    placeholder="3,00,000"
                  />
                </td>
                <td className="px-4 py-4 text-sm text-gray-700">
                  {emiPlan.expenses.map((expense, index) => (
                    <div key={index} className="mb-2">
                      <div className="flex items-center gap-2">
                        <input
                          type="text"
                          value={expense.name}
                          onChange={(e) => handleExpenseChange(index, 'name', e.target.value)}
                          className="w-1/3 p-2 border border-gray-300 rounded-lg focus:ring-2 focus:ring-blue-500"
                          placeholder="Expense Name"
                        />
                        <CurrencyInput
                          value={expense.amount}
                          onChange={(value) => handleExpenseChange(index, 'amount', value)}
                          className="w-1/3 p-2 border border-gray-300 rounded-lg focus:ring-2 focus:ring-blue-500"
                          min="0"
                          step="1000"
                          placeholder="0"
                        />
                        <select
                          value={expense.period}
                          onChange={(e) => handleExpenseChange(index, 'period', e.target.value as 'monthly' | 'yearly')}
                          className="w-1/3 p-2 border border-gray-300 rounded-lg focus:ring-2 focus:ring-blue-500"
                        >
                          <option value="monthly">Monthly</option>
                          <option value="yearly">Yearly</option>
                        </select>
                        {index >= 2 && (
                          <button
                            onClick={() => removeExpense(index)}
                            className="ml-2 text-red-600 hover:text-red-800"
                          >
                            <X className="w-5 h-5" />
                          </button>
                        )}
                      </div>
                    </div>
                  ))}
                  {emiPlan.expenses.length < 3 && (
                    <button
                      onClick={addExpense}
                      className="mt-2 bg-blue-500 text-white px-4 py-2 rounded-lg hover:bg-blue-600"
                    >
                      Add Expense
                    </button>
                  )}
                </td>
              </tr>
            </tbody>
          </table>
<<<<<<< HEAD

          {/* Innovative Profit/Loss Display */}
          <div className="mt-8">
            <h2 className="text-xl font-bold mb-4 text-center bg-blue-200">Profit/Loss Overview</h2>
            <div className="flex flex-wrap justify-center gap-4">
              {calculations.yearlyAvg.map((year, index) => (
                <motion.div
                  key={index}
                  initial={{ opacity: 0, scale: 0.8 }}
                  animate={{ opacity: 1, scale: 1 }}
                  transition={{ duration: 0.3, delay: index * 0.1 }}
                  className={`relative p-6 rounded-xl shadow-lg w-40 h-40 flex flex-col items-center justify-center text-center
                    ${year.pl >= 0 ? 'bg-gradient-to-br from-green-100 to-green-300' : 'bg-gradient-to-br from-red-100 to-red-300'}`}
                >
                  <div className="absolute top-2 left-2 text-sm font-semibold text-gray-600">Year {year.year}</div>
                  <div className="text-2xl font-bold mt-4">
                    {year.pl >= 0 ? (
                      <span className="text-green-700">+{formatCurrency(year.pl)}</span>
                    ) : (
                      <span className="text-red-700">{formatCurrency(year.pl)}</span>
                    )}
                  </div>
                  <div className="text-sm font-medium text-gray-600 mt-2">
                    {year.pl >= 0 ? 'Profit' : 'Loss'}
                  </div>
                  <div className="absolute bottom-2 right-2 w-6 h-6 rounded-full bg-white flex items-center justify-center">
                    <span className="text-xs font-bold text-gray-800">{index + 1}</span>
                  </div>
                </motion.div>
              ))}
            </div>
          </div>

          {/* Financial Breakdown Section */}
          <div className="mt-8">
            <div className="mb-4">
              <button
                onClick={() => setShowAmortizationTable(!showAmortizationTable)}
                className="bg-blue-500 text-white px-4 py-2 rounded-lg hover:bg-blue-600"
              >
                {showAmortizationTable ? 'Hide Amortization Table' : 'Show Amortization Table'}
              </button>
            </div>

            {showAmortizationTable && (
              <div className="overflow-x-auto mb-6">
                {view === 'loan' && (
                  <table className="min-w-full bg-white border border-gray-200 rounded-lg mb-8">
                    <thead>
                      <tr className="bg-gray-50">
                        <th className="px-4 py-3 text-left text-xs font-medium text-gray-500 uppercase tracking-wider">Month</th>
                        <th className="px-4 py-3 text-left text-xs font-medium text-gray-500 uppercase tracking-wider">Beginning Principal</th>
                        <th className="px-4 py-3 text-left text-xs font-medium text-gray-500 uppercase tracking-wider">Principal</th>
                        <th className="px-4 py-3 text-left text-xs font-medium text-gray-500 uppercase tracking-wider">Interest</th>
                        <th className="px-4 py-3 text-left text-xs font-medium text-gray-500 uppercase tracking-wider">Total EMI</th>
                        <th className="px-4 py-3 text-left text-xs font-medium text-gray-500 uppercase tracking-wider">Ending Principal</th>
                        <th className="px-4 py-3 text-left text-xs font-medium text-gray-500 uppercase tracking-wider">Progress</th>
                      </tr>
                    </thead>
                    <tbody className="divide-y divide-gray-200">
                      {amortizationSchedules.bankSchedule.map((entry, index) => {
                        const totalLoan = emiPlan.loanAmount * emiPlan.bankPercent / 100;
                        const progress = ((totalLoan - entry.endingPrincipal) / totalLoan) * 100;
                        return (
                          <tr key={index}>
                            <td className="px-4 py-4 text-sm text-gray-700">{entry.month}</td>
                            <td className="px-4 py-4 text-sm text-gray-700">{formatCurrency(entry.beginningPrincipal)}</td>
                            <td className="px-4 py-4 text-sm text-gray-700">{formatCurrency(entry.monthlyPrincipal)}</td>
                            <td className="px-4 py-4 text-sm text-gray-700">{formatCurrency(entry.monthlyInterest)}</td>
                            <td className="px-4 py-4 text-sm text-gray-700">{formatCurrency(entry.totalEMI)}</td>
                            <td className="px-4 py-4 text-sm text-gray-700">{formatCurrency(entry.endingPrincipal)}</td>
                            <td className="px-4 py-4 text-sm text-gray-700">
                              <div className="w-full bg-gray-200 rounded-full h-2.5">
                                <div 
                                  className="bg-blue-600 h-2.5 rounded-full" 
                                  style={{ width: `${progress}%` }}
                                ></div>
                              </div>
                              <span className="text-xs">{progress.toFixed(1)}%</span>
                            </td>
                          </tr>
                        );
                      })}
                    </tbody>
                  </table>
                )}
                {view === 'own' && (
                  <table className="min-w-full bg-white border border-gray-200 rounded-lg mb-8">
                    <thead>
                      <tr className="bg-gray-50">
                        <th className="px-4 py-3 text-left text-xs font-medium text-gray-500 uppercase tracking-wider">Month</th>
                        <th className="px-4 py-3 text-left text-xs font-medium text-gray-500 uppercase tracking-wider">Beginning Principal</th>
                        <th className="px-4 py-3 text-left text-xs font-medium text-gray-500 uppercase tracking-wider">Principal</th>
                        <th className="px-4 py-3 text-left text-xs font-medium text-gray-500 uppercase tracking-wider">Interest</th>
                        <th className="px-4 py-3 text-left text-xs font-medium text-gray-500 uppercase tracking-wider">Total EMI</th>
                        <th className="px-4 py-3 text-left text-xs font-medium text-gray-500 uppercase tracking-wider">Ending Principal</th>
                        <th className="px-4 py-3 text-left text-xs font-medium text-gray-500 uppercase tracking-wider">Progress</th>
                      </tr>
                    </thead>
                    <tbody className="divide-y divide-gray-200">
                      {amortizationSchedules.ownSchedule.map((entry, index) => {
                        const totalOwn = emiPlan.loanAmount * emiPlan.ownPercent / 100;
                        const progress = ((totalOwn - entry.endingPrincipal) / totalOwn) * 100;
                        return (
                          <tr key={index}>
                            <td className="px-4 py-4 text-sm text-gray-700">{entry.month}</td>
                            <td className="px-4 py-4 text-sm text-gray-700">{formatCurrency(entry.beginningPrincipal)}</td>
                            <td className="px-4 py-4 text-sm text-gray-700">{formatCurrency(entry.monthlyPrincipal)}</td>
                            <td className="px-4 py-4 text-sm text-gray-700">{formatCurrency(entry.monthlyInterest)}</td>
                            <td className="px-4 py-4 text-sm text-gray-700">{formatCurrency(entry.totalEMI)}</td>
                            <td className="px-4 py-4 text-sm text-gray-700">{formatCurrency(entry.endingPrincipal)}</td>
                            <td className="px-4 py-4 text-sm text-gray-700">
                              <div className="w-full bg-gray-200 rounded-full h-2.5">
                                <div 
                                  className="bg-green-600 h-2.5 rounded-full" 
                                  style={{ width: `${progress}%` }}
                                ></div>
                              </div>
                              <span className="text-xs">{progress.toFixed(1)}%</span>
                            </td>
                          </tr>
                        );
                      })}
                    </tbody>
                  </table>
                )}
              </div>
            )}

            {/* Yearly Average Repayment Breakdown */}
            <div className="mb-8">
              <h2 className="text-xl font-bold mb-4 bg-blue-200">Yearly Average Repayment Breakdown</h2>
              <div className="grid grid-cols-1 md:grid-cols-2 gap-6">
                {/* Yearly Average Repayment */}
                <div className="bg-white p-4 rounded-lg shadow">
                  <h3 className="text-lg font-semibold mb-3 bg-blue-200">Yearly Average Repayment</h3>
                  <div className="overflow-x-auto">
                    <table className="min-w-full">
                      <thead>
                        <tr className="bg-gray-50">
                          <th className="px-4 py-2 text-left text-xs font-medium text-gray-500 uppercase tracking-wider">Year</th>
                          <th className="px-4 py-2 text-left text-xs font-medium text-gray-500 uppercase tracking-wider">Bank (₹)</th>
                          <th className="px-4 py-2 text-left text-xs font-medium text-gray-500 uppercase tracking-wider">Own (₹)</th>
                          <th className="px-4 py-2 text-left text-xs font-medium text-gray-500 uppercase tracking-wider">Total (₹)</th>
                        </tr>
                      </thead>
                      <tbody className="divide-y divide-gray-200">
                        {calculations.yearlyAvg.map((year, index) => (
                          <tr key={index}>
                            <td className="px-4 py-2 text-sm text-gray-700">{year.year}</td>
                            <td className="px-4 py-2 text-sm text-gray-700">{formatCurrency(year.avgRepayBank)}</td>
                            <td className="px-4 py-2 text-sm text-gray-700">{formatCurrency(year.avgRepayOwn)}</td>
                            <td className="px-4 py-2 text-sm font-medium text-gray-700">{formatCurrency(year.avgRepay)}</td>
                          </tr>
                        ))}
                      </tbody>
                    </table>
                  </div>
                </div>

                {/* Yearly Interest Breakdown */}
                <div className="bg-white p-4 rounded-lg shadow">
                  <h3 className="text-lg font-semibold mb-3 bg-blue-200">Yearly Interest Breakdown</h3>
                  <div className="overflow-x-auto">
                    <table className="min-w-full">
                      <thead>
                        <tr className="bg-gray-50">
                          <th className="px-4 py-2 text-left text-xs font-medium text-gray-500 uppercase tracking-wider">Year</th>
                          <th className="px-4 py-2 text-left text-xs font-medium text-gray-500 uppercase tracking-wider">Bank Interest (₹)</th>
                          <th className="px-4 py-2 text-left text-xs font-medium text-gray-500 uppercase tracking-wider">Own Interest (₹)</th>
                          <th className="px-4 py-2 text-left text-xs font-medium text-gray-500 uppercase tracking-wider">Total Interest (₹)</th>
                        </tr>
                      </thead>
                      <tbody className="divide-y divide-gray-200">
                        {calculations.yearlyAvg.map((year, index) => (
                          <tr key={index}>
                            <td className="px-4 py-2 text-sm text-gray-700">{year.year}</td>
                            <td className="px-4 py-2 text-sm text-gray-700">{formatCurrency(year.yearBankInterest)}</td>
                            <td className="px-4 py-2 text-sm text-gray-700">{formatCurrency(year.yearOwnInterest)}</td>
                            <td className="px-4 py-2 text-sm font-medium text-gray-700">{formatCurrency(year.yearBankInterest + year.yearOwnInterest)}</td>
                          </tr>
                        ))}
                      </tbody>
                    </table>
                  </div>
                </div>
              </div>
            </div>

            {/* Profit/Loss Summary */}
            <div className="mb-8 bg-white p-4 rounded-lg shadow">
              <h3 className="text-lg font-semibold mb-3 bg-blue-200">Profit/Loss Summary</h3>
              <div className="overflow-x-auto">
                <table className="min-w-full">
                  <thead>
                    <tr className="bg-gray-50">
                      <th className="px-4 py-2 text-left text-xs font-medium text-gray-500 uppercase tracking-wider">Year</th>
                      <th className="px-4 py-2 text-left text-xs font-medium text-gray-500 uppercase tracking-wider">Revenue (₹)</th>
                      <th className="px-4 py-2 text-left text-xs font-medium text-gray-500 uppercase tracking-wider">Expenses (₹)</th>
                      <th className="px-4 py-2 text-left text-xs font-medium text-gray-500 uppercase tracking-wider">Loan Payments (₹)</th>
                      <th className="px-4 py-2 text-left text-xs font-medium text-gray-500 uppercase tracking-wider">Total Interest (₹)</th>
                      <th className="px-4 py-2 text-left text-xs font-medium text-gray-500 uppercase tracking-wider">P/L (₹)</th>
                    </tr>
                  </thead>
                  <tbody className="divide-y divide-gray-200">
                    {calculations.yearlyAvg.map((year, index) => {
                      const yearlyRevenue = emiPlan.revenuePeriod === 'yearly'
                        ? emiPlan.revenue1 + emiPlan.revenue2
                        : (emiPlan.revenue1 + emiPlan.revenue2) * 12;
                      const yearlyExpenses = emiPlan.expenses.reduce((sum, expense) => {
                        const amount = expense.period === 'yearly' ? expense.amount : expense.amount * 12;
                        return sum + amount;
                      }, 0);
                      const yearlyLoanPayments = year.avgRepay * 12;
                      const totalInterestOverTerm = (calculations.totalBankInterest + calculations.totalOwnInterest) / Math.max(emiPlan.loanTenure, emiPlan.ownTenure);
                      return (
                        <tr key={index}>
                          <td className="px-4 py-2 text-sm text-gray-700">{year.year}</td>
                          <td className="px-4 py-2 text-sm text-gray-700">{formatCurrency(yearlyRevenue)}</td>
                          <td className="px-4 py-2 text-sm text-gray-700">{formatCurrency(yearlyExpenses)}</td>
                          <td className="px-4 py-2 text-sm text-gray-700">{formatCurrency(yearlyLoanPayments)}</td>
                          <td className="px-4 py-2 text-sm text-gray-700">{formatCurrency(totalInterestOverTerm)}</td>
                          <td className={`px-4 py-2 text-sm font-medium ${year.pl >= 0 ? 'text-green-600' : 'text-red-600'}`}>
                            {formatCurrency(year.pl)}
                          </td>
                        </tr>
                      );
                    })}
                  </tbody>
                </table>
              </div>
            </div>
          </div>
        </div>

=======
        </div>

>>>>>>> 089a6901
        <div className="flex justify-end gap-4 mb-8">
          <motion.button
            onClick={savePlan}
            className="bg-gradient-to-r from-green-600 to-green-700 text-white px-4 py-2 rounded-lg font-semibold hover:from-green-700 hover:to-green-800 flex items-center gap-2"
            whileHover={{ scale: 1.05 }}
            whileTap={{ scale: 0.95 }}
          >
            <Save className="w-5 h-5" />
            Save Plan
          </motion.button>
          <motion.button
            onClick={generatePDF}
            className="bg-gradient-to-r from-purple-600 to-purple-700 text-white px-4 py-2 rounded-lg font-semibold hover:from-purple-700 hover:to-purple-800 flex items-center gap-2"
            whileHover={{ scale: 1.05 }}
            whileTap={{ scale: 0.95 }}
          >
            <Download className="w-5 h-5" />
            Save as PDF
          </motion.button>
        </div>
      </motion.div>
    </div>
  );
}<|MERGE_RESOLUTION|>--- conflicted
+++ resolved
@@ -1,5 +1,4 @@
 import React, { useState, useMemo, useCallback, useRef } from 'react';
-<<<<<<< HEAD
 import { motion } from 'framer-motion';
 import { X, Save, Download } from 'lucide-react';
 
@@ -25,14 +24,17 @@
   expenses: Expense[];
 }
 
-interface YearlyAvg {
-  year: number;
-  avgRepayBank: number;
-  avgRepayOwn: number;
-  avgRepay: number;
+interface PeriodData {
+  period: number; // Represents year or month
+  revenue: number;
+  expenses: number;
+  ownAmount: number;
+  ownRepayment: number;
+  loanAmount: number;
+  loanRepayment: number;
+  ownInterest: number;
+  loanInterest: number;
   pl: number;
-  yearBankInterest: number;
-  yearOwnInterest: number;
 }
 
 interface Calculations {
@@ -42,7 +44,8 @@
   ownYear1Principal: number;
   ownYear1Interest: number;
   ownYear1Total: number;
-  yearlyAvg: YearlyAvg[];
+  yearlyAvg: PeriodData[];
+  monthlyAvg: PeriodData[];
   totalBankInterest: number;
   totalOwnInterest: number;
 }
@@ -92,105 +95,6 @@
         setDisplayValue(newDisplayValue);
         onChange(numericValue);
 
-=======
-import { createRoot } from 'react-dom/client';
-import { motion } from 'framer-motion';
-import { X, Save, Download } from 'lucide-react';
-
-interface Expense {
-  name: string;
-  amount: number;
-  period: 'monthly' | 'yearly';
-}
-
-interface EMIPlan {
-  typeOfLoan: string;
-  customLoanType: string;
-  loanTenure: number;
-  loanAmount: number;
-  interestPerAnnum: number;
-  bankPercent: number;
-  ownPercent: number;
-  ownFundsInterestRate: number;
-  ownTenure: number;
-  hasBorrowedFunds: 'yes' | 'no';
-  borrowedFunds: number;
-  borrowedFundsInterestRate: number;
-  borrowedTenure: number;
-  revenue1: number;
-  revenue2: number;
-  revenuePeriod: 'monthly' | 'yearly';
-  expenses: Expense[];
-}
-
-interface YearlyAvg {
-  year: number;
-  avgRepayBank: number;
-  avgRepayOwn: number;
-  avgRepayBorrowed: number;
-  avgRepay: number;
-  pl: number;
-}
-
-interface Calculations {
-  bankYear1Principal: number;
-  bankYear1Interest: number;
-  bankYear1Total: number;
-  ownYear1Principal: number;
-  ownYear1Interest: number;
-  ownYear1Total: number;
-  borrowedYear1Principal: number;
-  borrowedYear1Interest: number;
-  borrowedYear1Total: number;
-  yearlyAvg: YearlyAvg[];
-}
-
-interface SavedPlan {
-  id: string;
-  emiPlan: EMIPlan;
-}
-
-const formatNumberInput = (value: number): string => {
-  if (value === 0) return '';
-  return new Intl.NumberFormat('en-IN', {
-    minimumFractionDigits: 0,
-    maximumFractionDigits: 0,
-  }).format(value);
-};
-
-const parseNumberInput = (value: string): number => {
-  if (value === '') return 0;
-  const cleaned = value.replace(/[^\d]/g, '');
-  return parseInt(cleaned) || 0;
-};
-
-const CurrencyInput: React.FC<{
-  value: number;
-  onChange: (value: number) => void;
-  placeholder?: string;
-  className?: string;
-  min?: string;
-  step?: string;
-  disabled?: boolean;
-}> = ({ value, onChange, placeholder, className, min, step, disabled }) => {
-  const [displayValue, setDisplayValue] = useState(formatNumberInput(value));
-  const inputRef = useRef<HTMLInputElement>(null);
-
-  const handleChange = (e: React.ChangeEvent<HTMLInputElement>) => {
-    const input = e.target.value;
-    if (/^[\d,]*$/.test(input)) {
-      if (input === '') {
-        setDisplayValue('');
-        onChange(0);
-      } else {
-        const numericValue = parseNumberInput(input);
-        const cursorPosition = e.target.selectionStart;
-        const oldLength = displayValue.length;
-        const newDisplayValue = formatNumberInput(numericValue);
-        setDisplayValue(newDisplayValue);
-        onChange(numericValue);
-
->>>>>>> 089a6901
         if (inputRef.current && cursorPosition !== null) {
           const newLength = newDisplayValue.length;
           const diff = newLength - oldLength;
@@ -200,7 +104,6 @@
           }, 0);
         }
       }
-<<<<<<< HEAD
     }
   };
 
@@ -241,8 +144,13 @@
   const ownTenureMonths = plan.ownTenure * 12;
   const maxMonths = Math.max(loanTenureMonths, ownTenureMonths, 1);
   const yearlyRevenue = plan.revenuePeriod === 'yearly' ? plan.revenue1 + plan.revenue2 : (plan.revenue1 + plan.revenue2) * 12;
+  const monthlyRevenue = plan.revenuePeriod === 'yearly' ? (plan.revenue1 + plan.revenue2) / 12 : plan.revenue1 + plan.revenue2;
   const yearlyExpenses = plan.expenses.reduce((sum, expense) => {
     const amount = expense.period === 'yearly' ? expense.amount : expense.amount * 12;
+    return sum + amount;
+  }, 0);
+  const monthlyExpenses = plan.expenses.reduce((sum, expense) => {
+    const amount = expense.period === 'monthly' ? expense.amount : expense.amount / 12;
     return sum + amount;
   }, 0);
 
@@ -261,7 +169,8 @@
   let yearTotalRepayment = 0;
   let totalBankInterest = 0;
   let totalOwnInterest = 0;
-  const yearlyAvg: YearlyAvg[] = [];
+  const yearlyAvg: PeriodData[] = [];
+  const monthlyAvg: PeriodData[] = [];
 
   while (currentMonth <= maxMonths) {
     let interestBank = 0;
@@ -273,8 +182,6 @@
       remainingBank = Math.max(remainingBank, 0);
       totalBankInterest += interestBank;
     }
-    yearInterestBank += interestBank;
-    yearPrincipalBank += principalBank;
 
     let interestOwn = 0;
     let principalOwn = 0;
@@ -285,168 +192,61 @@
       remainingOwn = Math.max(remainingOwn, 0);
       totalOwnInterest += interestOwn;
     }
+
+    yearInterestBank += interestBank;
+    yearPrincipalBank += principalBank;
     yearInterestOwn += interestOwn;
     yearPrincipalOwn += principalOwn;
-
     yearTotalRepayment += (interestBank + principalBank) + (interestOwn + principalOwn);
+
+    // Monthly data
+    const monthlyRepayment = (principalBank + interestBank) + (principalOwn + interestOwn);
+    monthlyAvg.push({
+      period: currentMonth,
+      revenue: monthlyRevenue,
+      expenses: monthlyExpenses,
+      ownAmount: ownFunds,
+      ownRepayment: principalOwn + interestOwn,
+      loanAmount: bankLoanAmount,
+      loanRepayment: principalBank + interestBank,
+      ownInterest: interestOwn,
+      loanInterest: interestBank,
+      pl: monthlyRevenue - (monthlyExpenses + monthlyRepayment),
+    });
 
     if (currentMonth % 12 === 0 || currentMonth === maxMonths) {
       const monthsInYear = currentMonth % 12 === 0 ? 12 : currentMonth % 12;
       const totalInterestOverTerm = (totalBankInterest + totalOwnInterest) / Math.max(plan.loanTenure, plan.ownTenure);
-=======
-    }
-  };
-
-  const handleBlur = () => {
-    const numericValue = parseNumberInput(displayValue);
-    setDisplayValue(formatNumberInput(numericValue));
-    onChange(numericValue);
-  };
-
-  return (
-    <input
-      ref={inputRef}
-      type="text"
-      value={displayValue}
-      onChange={handleChange}
-      onBlur={handleBlur}
-      className={className}
-      placeholder={placeholder}
-      min={min}
-      step={step}
-      disabled={disabled}
-    />
-  );
-};
-
-const formatPercentage = (value: number): string => {
-  return `${value.toFixed(2)}%`;
-};
-
-const formatCurrency = (value: number): string => {
-  return new Intl.NumberFormat('en-IN', {
-    style: 'currency',
-    currency: 'INR',
-    minimumFractionDigits: 2,
-  }).format(value);
-};
-
-const calculateEMI = (plan: EMIPlan): Calculations => {
-  const bankLoanAmount = plan.loanAmount * plan.bankPercent / 100;
-  const ownFunds = plan.loanAmount * plan.ownPercent / 100;
-  const borrowedFunds = plan.hasBorrowedFunds === 'yes' ? plan.borrowedFunds : 0;
-  const loanTenureMonths = plan.loanTenure * 12;
-  const ownTenureMonths = plan.ownTenure * 12;
-  const borrowedTenureMonths = plan.hasBorrowedFunds === 'yes' ? plan.borrowedTenure * 12 : 0;
-  const maxMonths = Math.max(loanTenureMonths, ownTenureMonths, borrowedTenureMonths, 1);
-  const yearlyRevenue = plan.revenuePeriod === 'yearly' ? plan.revenue1 + plan.revenue2 : (plan.revenue1 + plan.revenue2) * 12;
-  const yearlyExpenses = plan.expenses.reduce((sum, expense) => {
-    const amount = expense.period === 'yearly' ? expense.amount : expense.amount * 12;
-    return sum + amount;
-  }, 0);
-  let remainingBank = bankLoanAmount;
-  let remainingOwn = ownFunds;
-  let remainingBorrowed = borrowedFunds;
-  let currentMonth = 1;
-  let currentYear = 1;
-  let bankYear1Principal = 0;
-  let bankYear1Interest = 0;
-  let ownYear1Principal = 0;
-  let ownYear1Interest = 0;
-  let borrowedYear1Principal = 0;
-  let borrowedYear1Interest = 0;
-  let yearPrincipalBank = 0;
-  let yearInterestBank = 0;
-  let yearPrincipalOwn = 0;
-  let yearInterestOwn = 0;
-  let yearPrincipalBorrowed = 0;
-  let yearInterestBorrowed = 0;
-  let yearTotalRepayment = 0;
-  const yearlyAvg: YearlyAvg[] = [];
-
-  while (currentMonth <= maxMonths) {
-    let interestBank = 0;
-    let principalBank = 0;
-    if (currentMonth <= loanTenureMonths) {
-      interestBank = remainingBank * (plan.interestPerAnnum / 100 / 12);
-      principalBank = bankLoanAmount / loanTenureMonths;
-      remainingBank -= principalBank;
-      remainingBank = Math.max(remainingBank, 0);
-    }
-    yearInterestBank += interestBank;
-    yearPrincipalBank += principalBank;
-
-    let interestOwn = 0;
-    let principalOwn = 0;
-    if (currentMonth <= ownTenureMonths) {
-      interestOwn = remainingOwn * (plan.ownFundsInterestRate / 100 / 12);
-      principalOwn = ownFunds / ownTenureMonths;
-      remainingOwn -= principalOwn;
-      remainingOwn = Math.max(remainingOwn, 0);
-    }
-    yearInterestOwn += interestOwn;
-    yearPrincipalOwn += principalOwn;
-
-    let interestBorrowed = 0;
-    let principalBorrowed = 0;
-    if (plan.hasBorrowedFunds === 'yes' && currentMonth <= borrowedTenureMonths) {
-      interestBorrowed = remainingBorrowed * (plan.borrowedFundsInterestRate / 100 / 12);
-      principalBorrowed = borrowedFunds / borrowedTenureMonths;
-      remainingBorrowed -= principalBorrowed;
-      remainingBorrowed = Math.max(remainingBorrowed, 0);
-    }
-    yearInterestBorrowed += interestBorrowed;
-    yearPrincipalBorrowed += principalBorrowed;
-
-    yearTotalRepayment += (interestBank + principalBank) + (interestOwn + principalOwn) + (interestBorrowed + principalBorrowed);
-
-    if (currentMonth % 12 === 0 || currentMonth === maxMonths) {
-      const monthsInYear = currentMonth % 12 === 0 ? 12 : currentMonth % 12;
->>>>>>> 089a6901
       yearlyAvg.push({
-        year: currentYear,
-        avgRepayBank: (yearPrincipalBank + yearInterestBank) / monthsInYear,
-        avgRepayOwn: (yearPrincipalOwn + yearInterestOwn) / monthsInYear,
-<<<<<<< HEAD
-        avgRepay: yearTotalRepayment / monthsInYear,
+        period: currentYear,
+        revenue: yearlyRevenue,
+        expenses: yearlyExpenses,
+        ownAmount: ownFunds,
+        ownRepayment: (yearPrincipalOwn + yearInterestOwn) * monthsInYear,
+        loanAmount: bankLoanAmount,
+        loanRepayment: (yearPrincipalBank + yearInterestBank) * monthsInYear,
+        ownInterest: yearInterestOwn,
+        loanInterest: yearInterestBank,
         pl: yearlyRevenue - (yearTotalRepayment + totalInterestOverTerm + yearlyExpenses),
-        yearBankInterest: currentYear <= plan.loanTenure ? yearInterestBank : 0,
-        yearOwnInterest: currentYear <= plan.ownTenure ? yearInterestOwn : 0,
-=======
-        avgRepayBorrowed: (yearPrincipalBorrowed + yearInterestBorrowed) / monthsInYear,
-        avgRepay: yearTotalRepayment / monthsInYear,
-        pl: yearlyRevenue - yearlyExpenses - yearTotalRepayment,
->>>>>>> 089a6901
       });
+
       if (currentYear === 1) {
         bankYear1Principal = yearPrincipalBank;
         bankYear1Interest = yearInterestBank;
         ownYear1Principal = yearPrincipalOwn;
         ownYear1Interest = yearInterestOwn;
-<<<<<<< HEAD
-=======
-        borrowedYear1Principal = yearPrincipalBorrowed;
-        borrowedYear1Interest = yearInterestBorrowed;
->>>>>>> 089a6901
       }
+
       yearPrincipalBank = 0;
       yearInterestBank = 0;
       yearPrincipalOwn = 0;
       yearInterestOwn = 0;
-<<<<<<< HEAD
-=======
-      yearPrincipalBorrowed = 0;
-      yearInterestBorrowed = 0;
->>>>>>> 089a6901
       yearTotalRepayment = 0;
       currentYear++;
     }
     currentMonth++;
   }
-<<<<<<< HEAD
-=======
-
->>>>>>> 089a6901
+
   return {
     bankYear1Principal,
     bankYear1Interest,
@@ -454,16 +254,10 @@
     ownYear1Principal,
     ownYear1Interest,
     ownYear1Total: ownYear1Principal + ownYear1Interest,
-<<<<<<< HEAD
     yearlyAvg,
+    monthlyAvg,
     totalBankInterest,
     totalOwnInterest,
-=======
-    borrowedYear1Principal,
-    borrowedYear1Interest,
-    borrowedYear1Total: borrowedYear1Principal + borrowedYear1Interest,
-    yearlyAvg,
->>>>>>> 089a6901
   };
 };
 
@@ -472,12 +266,9 @@
   if (plan.typeOfLoan === 'Manual Entry' && plan.customLoanType.trim() === '') {
     return 'Custom Loan Type cannot be empty.';
   }
-<<<<<<< HEAD
   if (plan.bankPercent + plan.ownPercent !== 100) {
     return 'Bank and Own percentages must add up to 100%';
   }
-=======
->>>>>>> 089a6901
   if (plan.loanAmount < 0) return 'Loan Amount cannot be negative.';
   if (plan.bankPercent < 0 || plan.bankPercent > 100) return 'Bank Percentage must be between 0 and 100.';
   if (plan.ownPercent < 0 || plan.ownPercent > 100) return 'Own Percentage must be between 0 and 100.';
@@ -489,14 +280,6 @@
   if (plan.revenue2 < 0) return 'Revenue 2 cannot be negative.';
   if (plan.expenses.some((expense) => expense.amount < 0)) return 'Expenses cannot be negative.';
   if (plan.expenses.length < 2) return 'At least two expenses are required.';
-<<<<<<< HEAD
-=======
-  if (plan.hasBorrowedFunds === 'yes') {
-    if (plan.borrowedFunds < 0) return 'Borrowed Funds cannot be negative.';
-    if (plan.borrowedTenure <= 0) return 'Borrowed Funds Tenure must be greater than zero.';
-    if (plan.borrowedFundsInterestRate < 0) return 'Borrowed Funds Interest Rate cannot be negative.';
-  }
->>>>>>> 089a6901
   return null;
 };
 
@@ -511,13 +294,6 @@
     ownPercent: 30,
     ownFundsInterestRate: 0,
     ownTenure: 0,
-<<<<<<< HEAD
-=======
-    hasBorrowedFunds: 'no',
-    borrowedFunds: 0,
-    borrowedFundsInterestRate: 0,
-    borrowedTenure: 0,
->>>>>>> 089a6901
     revenue1: 0,
     revenue2: 0,
     revenuePeriod: 'monthly',
@@ -531,17 +307,12 @@
     const saved = localStorage.getItem('emiPlans');
     return saved ? JSON.parse(saved) : [];
   });
-<<<<<<< HEAD
-  const [view, setView] = useState<'loan' | 'own'>('loan');
-=======
-  const [view, setView] = useState<'loan' | 'own' | 'borrowed'>('loan');
->>>>>>> 089a6901
   const [showAmortizationTable, setShowAmortizationTable] = useState(false);
+  const [plPeriod, setPlPeriod] = useState<'monthly' | 'yearly'>('yearly');
 
   const calculations = useMemo(() => calculateEMI(emiPlan), [emiPlan]);
 
   const handleInputChange = useCallback(
-<<<<<<< HEAD
     (field: keyof EMIPlan, value: string | 'monthly' | 'yearly' | number) => {
       setEmiPlan((prev) => {
         let updatedPlan = {
@@ -549,15 +320,12 @@
           [field]: field === 'typeOfLoan' || field === 'revenuePeriod' ? value : typeof value === 'number' ? value : parseFloat(value) || 0,
         };
 
-        // Automatically adjust ownPercent when bankPercent changes
         if (field === 'bankPercent') {
           updatedPlan = {
             ...updatedPlan,
             ownPercent: 100 - (typeof value === 'number' ? value : parseFloat(value as string) || 0),
           };
-        }
-        // Automatically adjust bankPercent when ownPercent changes
-        else if (field === 'ownPercent') {
+        } else if (field === 'ownPercent') {
           updatedPlan = {
             ...updatedPlan,
             bankPercent: 100 - (typeof value === 'number' ? value : parseFloat(value as string) || 0),
@@ -568,22 +336,6 @@
           updatedPlan.customLoanType = '';
         }
 
-=======
-    (field: keyof EMIPlan, value: string | 'monthly' | 'yearly' | 'yes' | 'no' | number) => {
-      setEmiPlan((prev) => {
-        const updatedPlan = {
-          ...prev,
-          [field]: field === 'typeOfLoan' || field === 'revenuePeriod' || field === 'hasBorrowedFunds' ? value : typeof value === 'number' ? value : parseFloat(value) || 0,
-        };
-        if (field === 'typeOfLoan' && value !== 'Manual Entry') {
-          updatedPlan.customLoanType = '';
-        }
-        if (field === 'hasBorrowedFunds' && value === 'no') {
-          updatedPlan.borrowedFunds = 0;
-          updatedPlan.borrowedFundsInterestRate = 0;
-          updatedPlan.borrowedTenure = 0;
-        }
->>>>>>> 089a6901
         const validationError = validateInputs(updatedPlan);
         setError(validationError);
         return updatedPlan;
@@ -668,7 +420,6 @@
       if (plan) {
         setEmiPlan(plan.emiPlan);
         setError(null);
-<<<<<<< HEAD
       }
     },
     [savedPlans]
@@ -696,10 +447,8 @@
     'Manual Entry',
   ];
 
-  const amortizationSchedules = useMemo(() => {
-    const bankSchedule = [];
-    const ownSchedule = [];
-
+  const amortizationSchedule = useMemo(() => {
+    const schedule = [];
     const bankLoanAmount = emiPlan.loanAmount * emiPlan.bankPercent / 100;
     const bankMonthlyPrincipal = bankLoanAmount / (emiPlan.loanTenure * 12);
     let bankRemainingPrincipal = bankLoanAmount;
@@ -708,10 +457,7 @@
     const ownMonthlyPrincipal = ownAmount / (emiPlan.ownTenure * 12);
     let ownRemainingPrincipal = ownAmount;
 
-    const maxMonths = Math.max(
-      emiPlan.loanTenure * 12,
-      emiPlan.ownTenure * 12
-    );
+    const maxMonths = Math.max(emiPlan.loanTenure * 12, emiPlan.ownTenure * 12);
 
     for (let month = 1; month <= maxMonths; month++) {
       let bankMonthlyInterest = 0;
@@ -732,82 +478,22 @@
         if (ownRemainingPrincipal < 0) ownRemainingPrincipal = 0;
       }
 
-      bankSchedule.push({
-        month,
-        beginningPrincipal: bankRemainingPrincipal + bankMonthlyPrincipal,
-        monthlyPrincipal: bankMonthlyPrincipal,
-        monthlyInterest: bankMonthlyInterest,
-        totalEMI: bankTotalEMI,
-        endingPrincipal: bankRemainingPrincipal,
-      });
-
-      ownSchedule.push({
-        month,
-        beginningPrincipal: ownRemainingPrincipal + ownMonthlyPrincipal,
-        monthlyPrincipal: ownMonthlyPrincipal,
-        monthlyInterest: ownMonthlyInterest,
-        totalEMI: ownTotalEMI,
-        endingPrincipal: ownRemainingPrincipal,
-=======
-      }
-    },
-    [savedPlans]
-  );
-
-  const generatePDF = useCallback(() => {
-    const validationError = validateInputs(emiPlan);
-    if (validationError) {
-      setError(validationError);
-      return;
-    }
-    console.log('Generating PDF with LaTeX content...');
-    const link = document.createElement('a');
-    link.href = '#';
-    link.download = 'EMIBreakdown.pdf';
-    link.click();
-  }, [emiPlan]);
-
-  const loanTypeOptions = [
-    'Business Loan',
-    'Vehicle Loan',
-    'Electronics Loan',
-    'House Loan',
-    'Personal Loan',
-    'Manual Entry',
-  ];
-
-  // Calculate amortization schedule for the bank loan
-  const amortizationSchedule = useMemo(() => {
-    const schedule = [];
-    const loanAmount = emiPlan.loanAmount * emiPlan.bankPercent / 100;
-    const monthlyPrincipal = loanAmount / (emiPlan.loanTenure * 12);
-    let remainingPrincipal = loanAmount;
-
-    for (let month = 1; month <= emiPlan.loanTenure * 12; month++) {
-      const monthlyInterest = remainingPrincipal * (emiPlan.interestPerAnnum / 100 / 12);
-      const totalEMI = monthlyPrincipal + monthlyInterest;
-      const endingPrincipal = remainingPrincipal - monthlyPrincipal;
-
       schedule.push({
         month,
-        beginningPrincipal: remainingPrincipal,
-        monthlyPrincipal,
-        monthlyInterest,
-        totalEMI,
-        endingPrincipal,
->>>>>>> 089a6901
+        bankBeginningPrincipal: bankRemainingPrincipal + bankMonthlyPrincipal,
+        bankMonthlyPrincipal,
+        bankMonthlyInterest,
+        bankTotalEMI,
+        bankEndingPrincipal: bankRemainingPrincipal,
+        ownBeginningPrincipal: ownRemainingPrincipal + ownMonthlyPrincipal,
+        ownMonthlyPrincipal,
+        ownMonthlyInterest,
+        ownTotalEMI,
+        ownEndingPrincipal: ownRemainingPrincipal,
       });
     }
 
-<<<<<<< HEAD
-    return { bankSchedule, ownSchedule };
-=======
-      remainingPrincipal = endingPrincipal;
-      if (remainingPrincipal < 0) remainingPrincipal = 0;
-    }
-
     return schedule;
->>>>>>> 089a6901
   }, [emiPlan]);
 
   return (
@@ -818,11 +504,7 @@
         transition={{ duration: 0.5 }}
         className="bg-white p-8 rounded-2xl shadow-2xl"
       >
-<<<<<<< HEAD
         <h1 className="text-3xl font-extrabold text-gray-900 mb-6 text-center bg-blue-200">EMI Plan Calculator</h1>
-=======
-        <h1 className="text-3xl font-extrabold text-gray-900 mb-6 text-center">EMI Plan Calculator</h1>
->>>>>>> 089a6901
 
         {error && (
           <motion.div
@@ -854,149 +536,7 @@
         )}
 
         <div className="mb-8">
-          <div className="mb-4 flex justify-center gap-4">
-            <button
-              onClick={() => setView('loan')}
-              className={`px-4 py-2 rounded-lg ${view === 'loan' ? 'bg-blue-600 text-white' : 'bg-gray-200 text-gray-700'} hover:bg-blue-700`}
-            >
-              Loan Amount
-            </button>
-            <button
-              onClick={() => setView('own')}
-              className={`px-4 py-2 rounded-lg ${view === 'own' ? 'bg-blue-600 text-white' : 'bg-gray-200 text-gray-700'} hover:bg-blue-700`}
-            >
-              Own Amount
-            </button>
-<<<<<<< HEAD
-          </div>
-
           {/* Loan Details Tables */}
-=======
-            <button
-              onClick={() => setView('borrowed')}
-              className={`px-4 py-2 rounded-lg ${view === 'borrowed' ? 'bg-blue-600 text-white' : 'bg-gray-200 text-gray-700'} hover:bg-blue-700`}
-            >
-              Borrowed Amount
-            </button>
-          </div>
-
-          <div className="mb-4">
-            <button
-              onClick={() => setShowAmortizationTable(!showAmortizationTable)}
-              className="bg-blue-500 text-white px-4 py-2 rounded-lg hover:bg-blue-600"
-            >
-              {showAmortizationTable ? 'Hide Amortization Table' : 'Show Amortization Table'}
-            </button>
-          </div>
-
-          {showAmortizationTable && (
-            <div className="overflow-x-auto mb-6">
-              <table className="min-w-full bg-white border border-gray-200 rounded-lg">
-                <thead>
-                  <tr className="bg-gray-50">
-                    <th className="px-4 py-3 text-left text-xs font-medium text-gray-500 uppercase tracking-wider">Month</th>
-                    <th className="px-4 py-3 text-left text-xs font-medium text-gray-500 uppercase tracking-wider">Beginning Principal (A$)</th>
-                    <th className="px-4 py-3 text-left text-xs font-medium text-gray-500 uppercase tracking-wider">Monthly Principal (A$)</th>
-                    <th className="px-4 py-3 text-left text-xs font-medium text-gray-500 uppercase tracking-wider">Monthly Interest (A$)</th>
-                    <th className="px-4 py-3 text-left text-xs font-medium text-gray-500 uppercase tracking-wider">Total EMI (A$)</th>
-                    <th className="px-4 py-3 text-left text-xs font-medium text-gray-500 uppercase tracking-wider">Ending Principal (A$)</th>
-                  </tr>
-                </thead>
-                <tbody className="divide-y divide-gray-200">
-                  {amortizationSchedule.map((entry, index) => (
-                    <tr key={index}>
-                      <td className="px-4 py-4 text-sm text-gray-700">{entry.month}</td>
-                      <td className="px-4 py-4 text-sm text-gray-700">{formatCurrency(entry.beginningPrincipal)}</td>
-                      <td className="px-4 py-4 text-sm text-gray-700">{formatCurrency(entry.monthlyPrincipal)}</td>
-                      <td className="px-4 py-4 text-sm text-gray-700">{formatCurrency(entry.monthlyInterest)}</td>
-                      <td className="px-4 py-4 text-sm text-gray-700">{formatCurrency(entry.totalEMI)}</td>
-                      <td className="px-4 py-4 text-sm text-gray-700">{formatCurrency(entry.endingPrincipal)}</td>
-                    </tr>
-                  ))}
-                </tbody>
-              </table>
-            </div>
-          )}
-
-          {view === 'loan' && (
-            <table className="min-w-full bg-white border border-gray-200 rounded-lg table-fixed">
-              <thead>
-                <tr className="bg-gray-50">
-                  <th className="px-4 py-3 text-left text-xs font-medium text-gray-500 uppercase tracking-wider">Month/Year</th>
-                  <th className="px-4 py-3 text-left text-xs font-medium text-gray-500 uppercase tracking-wider">Loan</th>
-                  <th className="px-4 py-3 text-left text-xs font-medium text-gray-500 uppercase tracking-wider">Interest</th>
-                  <th className="px-4 py-3 text-left text-xs font-medium text-gray-500 uppercase tracking-wider">Repayment</th>
-                  <th className="px-4 py-3 text-left text-xs font-medium text-gray-500 uppercase tracking-wider">Total Repay</th>
-                  <th className="px-4 py-3 text-left text-xs font-medium text-gray-500 uppercase tracking-wider">Loan Balance</th>
-                </tr>
-              </thead>
-              <tbody className="divide-y divide-gray-200">
-                {calculations.yearlyAvg.map((ya, idx) => (
-                  <tr key={idx}>
-                    <td className="px-4 py-4 text-sm text-gray-700">{`Year ${ya.year}`}</td>
-                    <td className="px-4 py-4 text-sm text-gray-700">{formatCurrency(ya.avgRepayBank * 12)}</td>
-                    <td className="px-4 py-4 text-sm text-gray-700">{formatCurrency(ya.avgRepayBank * 12 * (emiPlan.interestPerAnnum / 100))}</td>
-                    <td className="px-4 py-4 text-sm text-gray-700">{formatCurrency(ya.avgRepayBank)}</td>
-                    <td className="px-4 py-4 text-sm text-gray-700">{formatCurrency(ya.avgRepayBank * 12)}</td>
-                    <td className="px-4 py-4 text-sm text-gray-700">{formatCurrency((emiPlan.loanAmount * emiPlan.bankPercent / 100) - (ya.avgRepayBank * idx * 12))}</td>
-                  </tr>
-                ))}
-              </tbody>
-            </table>
-          )}
-          {view === 'own' && (
-            <table className="min-w-full bg-white border border-gray-200 rounded-lg table-fixed">
-              <thead>
-                <tr className="bg-gray-50">
-                  <th className="px-4 py-3 text-left text-xs font-medium text-gray-500 uppercase tracking-wider">Month/Year</th>
-                  <th className="px-4 py-3 text-left text-xs font-medium text-gray-500 uppercase tracking-wider">Own</th>
-                  <th className="px-4 py-3 text-left text-xs font-medium text-gray-500 uppercase tracking-wider">Interest</th>
-                  <th className="px-4 py-3 text-left text-xs font-medium text-gray-500 uppercase tracking-wider">Repayment</th>
-                  <th className="px-4 py-3 text-left text-xs font-medium text-gray-500 uppercase tracking-wider">Total Repay</th>
-                  <th className="px-4 py-3 text-left text-xs font-medium text-gray-500 uppercase tracking-wider">Own Balance</th>
-                </tr>
-              </thead>
-              <tbody className="divide-y divide-gray-200">
-                {calculations.yearlyAvg.map((ya, idx) => (
-                  <tr key={idx}>
-                    <td className="px-4 py-4 text-sm text-gray-700">{`Year ${ya.year}`}</td>
-                    <td className="px-4 py-4 text-sm text-gray-700">{formatCurrency(ya.avgRepayOwn * 12)}</td>
-                    <td className="px-4 py-4 text-sm text-gray-700">{formatCurrency(ya.avgRepayOwn * 12 * (emiPlan.ownFundsInterestRate / 100))}</td>
-                    <td className="px-4 py-4 text-sm text-gray-700">{formatCurrency(ya.avgRepayOwn)}</td>
-                    <td className="px-4 py-4 text-sm text-gray-700">{formatCurrency(ya.avgRepayOwn * 12)}</td>
-                    <td className="px-4 py-4 text-sm text-gray-700">{formatCurrency((emiPlan.loanAmount * emiPlan.ownPercent / 100) - (ya.avgRepayOwn * idx * 12))}</td>
-                  </tr>
-                ))}
-              </tbody>
-            </table>
-          )}
-          {view === 'borrowed' && (
-            <table className="min-w-full bg-white border border-gray-200 rounded-lg table-fixed">
-              <thead>
-                <tr className="bg-gray-50">
-                  <th className="px-4 py-3 text-left text-xs font-medium text-gray-500 uppercase tracking-wider">Month/Year</th>
-                  <th className="px-4 py-3 text-left text-xs font-medium text-gray-500 uppercase tracking-wider">Borrowed</th>
-                  <th className="px-4 py-3 text-left text-xs font-medium text-gray-500 uppercase tracking-wider">Interest</th>
-                  <th className="px-4 py-3 text-left text-xs font-medium text-gray-500 uppercase tracking-wider">Repayment</th>
-                  <th className="px-4 py-3 text-left text-xs font-medium text-gray-500 uppercase tracking-wider">Total Repay</th>
-                  <th className="px-4 py-3 text-left text-xs font-medium text-gray-500 uppercase tracking-wider">Borrowed Balance</th>
-                </tr>
-              </thead>
-              <tbody className="divide-y divide-gray-200">
-                {calculations.yearlyAvg.map((ya, idx) => (
-                  <tr key={idx}>
-                    <td className="px-4 py-4 text-sm text-gray-700">{`Year ${ya.year}`}</td>
-                    <td className="px-4 py-4 text-sm text-gray-700">{formatCurrency(ya.avgRepayBorrowed * 12)}</td>
-                    <td className="px-4 py-4 text-sm text-gray-700">{formatCurrency(ya.avgRepayBorrowed * 12 * (emiPlan.borrowedFundsInterestRate / 100))}</td>
-                    <td className="px-4 py-4 text-sm text-gray-700">{formatCurrency(ya.avgRepayBorrowed)}</td>
-                    <td className="px-4 py-4 text-sm text-gray-700">{formatCurrency(ya.avgRepayBorrowed * 12)}</td>
-                    <td className="px-4 py-4 text-sm text-gray-700">{formatCurrency(emiPlan.borrowedFunds - (ya.avgRepayBorrowed * idx * 12))}</td>
-                  </tr>
-                ))}
-              </tbody>
-            </table>
-          )}
->>>>>>> 089a6901
           <table className="min-w-full bg-white border border-gray-200 rounded-lg table-fixed mt-4">
             <thead>
               <tr className="bg-gray-50">
@@ -1045,7 +585,6 @@
                     min="1"
                     step="1"
                     placeholder="7"
-<<<<<<< HEAD
                   />
                 </td>
                 <td className="px-4 py-4 text-sm text-gray-700">
@@ -1059,21 +598,6 @@
                   />
                 </td>
                 <td className="px-4 py-4 text-sm text-gray-700">
-=======
-                  />
-                </td>
-                <td className="px-4 py-4 text-sm text-gray-700">
-                  <CurrencyInput
-                    value={emiPlan.loanAmount}
-                    onChange={(value) => handleInputChange('loanAmount', value)}
-                    className="w-full p-2 border border-gray-300 rounded-lg focus:ring-2 focus:ring-blue-500"
-                    min="0"
-                    step="1000"
-                    placeholder="3,00,000"
-                  />
-                </td>
-                <td className="px-4 py-4 text-sm text-gray-700">
->>>>>>> 089a6901
                   <input
                     type="number"
                     value={emiPlan.interestPerAnnum || ''}
@@ -1110,18 +634,11 @@
                 </td>
                 <td className="px-4 py-4 text-sm text-gray-700">{formatCurrency(emiPlan.loanAmount * emiPlan.bankPercent / 100)}</td>
                 <td className="px-4 py-4 text-sm text-gray-700">{formatCurrency(emiPlan.loanAmount * emiPlan.ownPercent / 100)}</td>
-<<<<<<< HEAD
                 <td className="px-4 py-4 text-sm text-gray-700">{formatCurrency(calculations.bankYear1Total)}</td>
               </tr>
             </tbody>
           </table>
 
-=======
-                <td className="px-4 py-4 text-sm text-gray-700">{formatCurrency(calculations.bankYear1Principal + calculations.bankYear1Interest)}</td>
-              </tr>
-            </tbody>
-          </table>
->>>>>>> 089a6901
           <table className="min-w-full bg-white border border-gray-200 rounded-lg table-fixed mt-4">
             <thead>
               <tr className="bg-gray-50">
@@ -1162,86 +679,12 @@
                 <td className="px-4 py-4 text-sm text-gray-700">{formatCurrency(calculations.ownYear1Principal)}</td>
                 <td className="px-4 py-4 text-sm text-gray-700">{formatCurrency(calculations.ownYear1Interest)}</td>
                 <td className="px-4 py-4 text-sm text-gray-700">{formatCurrency(calculations.ownYear1Total)}</td>
-<<<<<<< HEAD
                 <td className="px-4 py-4 text-sm text-gray-700">{formatCurrency(calculations.ownYear1Total)}</td>
               </tr>
             </tbody>
           </table>
 
           {/* Expenses Table */}
-=======
-                <td className="px-4 py-4 text-sm text-gray-700">{formatCurrency(calculations.ownYear1Principal + calculations.ownYear1Interest)}</td>
-              </tr>
-            </tbody>
-          </table>
-          <table className="min-w-full bg-white border border-gray-200 rounded-lg table-fixed mt-4">
-            <thead>
-              <tr className="bg-gray-50">
-                <th className="px-4 py-3 text-left text-xs font-medium text-gray-500 uppercase tracking-wider">Borrowed Funds?</th>
-                <th className="px-4 py-3 text-left text-xs font-medium text-gray-500 uppercase tracking-wider">Borrowed Amount (₹)</th>
-                <th className="px-4 py-3 text-left text-xs font-medium text-gray-500 uppercase tracking-wider">Tenure (Years)</th>
-                <th className="px-4 py-3 text-left text-xs font-medium text-gray-500 uppercase tracking-wider">Interest %</th>
-                <th className="px-4 py-3 text-left text-xs font-medium text-gray-500 uppercase tracking-wider">Repayment (₹)</th>
-                <th className="px-4 py-3 text-left text-xs font-medium text-gray-500 uppercase tracking-wider">Interest (₹)</th>
-                <th className="px-4 py-3 text-left text-xs font-medium text-gray-500 uppercase tracking-wider">Repayment Total (₹)</th>
-                <th className="px-4 py-3 text-left text-xs font-medium text-gray-500 uppercase tracking-wider">Avg Repay Borrowed (₹)</th>
-              </tr>
-            </thead>
-            <tbody className="divide-y divide-gray-200">
-              <tr>
-                <td className="px-4 py-4 text-sm text-gray-700">
-                  <select
-                    value={emiPlan.hasBorrowedFunds}
-                    onChange={(e) => handleInputChange('hasBorrowedFunds', e.target.value as 'yes' | 'no')}
-                    className="w-full p-2 border border-gray-300 rounded-lg focus:ring-2 focus:ring-blue-500"
-                  >
-                    <option value="no">No</option>
-                    <option value="yes">Yes</option>
-                  </select>
-                </td>
-                <td className="px-4 py-4 text-sm text-gray-700">
-                  <CurrencyInput
-                    value={emiPlan.borrowedFunds}
-                    onChange={(value) => handleInputChange('borrowedFunds', value)}
-                    className="w-full p-2 border border-gray-300 rounded-lg focus:ring-2 focus:ring-blue-500"
-                    min="0"
-                    step="1000"
-                    placeholder="3,00,000"
-                    disabled={emiPlan.hasBorrowedFunds === 'no'}
-                  />
-                </td>
-                <td className="px-4 py-4 text-sm text-gray-700">
-                  <input
-                    type="number"
-                    value={emiPlan.borrowedTenure || ''}
-                    onChange={(e) => handleInputChange('borrowedTenure', e.target.value)}
-                    className="w-full p-2 border border-gray-300 rounded-lg focus:ring-2 focus:ring-blue-500"
-                    min="1"
-                    step="1"
-                    placeholder="2"
-                    disabled={emiPlan.hasBorrowedFunds === 'no'}
-                  />
-                </td>
-                <td className="px-4 py-4 text-sm text-gray-700">
-                  <input
-                    type="number"
-                    value={emiPlan.borrowedFundsInterestRate || ''}
-                    onChange={(e) => handleInputChange('borrowedFundsInterestRate', e.target.value)}
-                    className="w-full p-2 border border-gray-300 rounded-lg focus:ring-2 focus:ring-blue-500"
-                    min="0"
-                    step="0.1"
-                    placeholder="9"
-                    disabled={emiPlan.hasBorrowedFunds === 'no'}
-                  />
-                </td>
-                <td className="px-4 py-4 text-sm text-gray-700">{formatCurrency(calculations.borrowedYear1Principal)}</td>
-                <td className="px-4 py-4 text-sm text-gray-700">{formatCurrency(calculations.borrowedYear1Interest)}</td>
-                <td className="px-4 py-4 text-sm text-gray-700">{formatCurrency(calculations.borrowedYear1Total)}</td>
-                <td className="px-4 py-4 text-sm text-gray-700">{formatCurrency(calculations.borrowedYear1Principal + calculations.borrowedYear1Interest)}</td>
-              </tr>
-            </tbody>
-          </table>
->>>>>>> 089a6901
           <table className="min-w-full bg-white border border-gray-200 rounded-lg table-fixed mt-4">
             <thead>
               <tr className="bg-gray-50">
@@ -1333,37 +776,72 @@
               </tr>
             </tbody>
           </table>
-<<<<<<< HEAD
-
-          {/* Innovative Profit/Loss Display */}
+
+          {/* Profit/Loss Overview */}
           <div className="mt-8">
-            <h2 className="text-xl font-bold mb-4 text-center bg-blue-200">Profit/Loss Overview</h2>
-            <div className="flex flex-wrap justify-center gap-4">
-              {calculations.yearlyAvg.map((year, index) => (
-                <motion.div
-                  key={index}
-                  initial={{ opacity: 0, scale: 0.8 }}
-                  animate={{ opacity: 1, scale: 1 }}
-                  transition={{ duration: 0.3, delay: index * 0.1 }}
-                  className={`relative p-6 rounded-xl shadow-lg w-40 h-40 flex flex-col items-center justify-center text-center
-                    ${year.pl >= 0 ? 'bg-gradient-to-br from-green-100 to-green-300' : 'bg-gradient-to-br from-red-100 to-red-300'}`}
-                >
-                  <div className="absolute top-2 left-2 text-sm font-semibold text-gray-600">Year {year.year}</div>
-                  <div className="text-2xl font-bold mt-4">
-                    {year.pl >= 0 ? (
-                      <span className="text-green-700">+{formatCurrency(year.pl)}</span>
-                    ) : (
-                      <span className="text-red-700">{formatCurrency(year.pl)}</span>
-                    )}
-                  </div>
-                  <div className="text-sm font-medium text-gray-600 mt-2">
-                    {year.pl >= 0 ? 'Profit' : 'Loss'}
-                  </div>
-                  <div className="absolute bottom-2 right-2 w-6 h-6 rounded-full bg-white flex items-center justify-center">
-                    <span className="text-xs font-bold text-gray-800">{index + 1}</span>
-                  </div>
-                </motion.div>
-              ))}
+            <div className="flex items-center justify-between mb-4">
+              <h2 className="text-xl font-bold text-center bg-blue-200 w-full py-2">Profit/Loss Overview</h2>
+            </div>
+            <div className="mb-4 flex justify-center">
+              <select
+                value={plPeriod}
+                onChange={(e) => setPlPeriod(e.target.value as 'monthly' | 'yearly')}
+                className="p-2 border border-gray-300 rounded-lg focus:ring-2 focus:ring-blue-500"
+              >
+                <option value="yearly">Yearly</option>
+                <option value="monthly">Monthly</option>
+              </select>
+            </div>
+            <div className="overflow-x-auto">
+              <table className="min-w-full bg-white border border-gray-200 rounded-lg">
+                <thead>
+                  <tr className="bg-gray-50">
+                    <th className="px-4 py-3 text-left text-xs font-medium text-gray-500 uppercase tracking-wider">{plPeriod === 'yearly' ? 'Year' : 'Month'}</th>
+                    <th className="px-4 py-3 text-left text-xs font-medium text-gray-500 uppercase tracking-wider">Revenue (₹)</th>
+                    <th className="px-4 py-3 text-left text-xs font-medium text-gray-500 uppercase tracking-wider">Expenses (₹)</th>
+                    <th className="px-4 py-3 text-left text-xs font-medium text-gray-500 uppercase tracking-wider">Own Amount (₹)</th>
+                    <th className="px-4 py-3 text-left text-xs font-medium text-gray-500 uppercase tracking-wider">Own Amount Repayment (₹)</th>
+                    <th className="px-4 py-3 text-left text-xs font-medium text-gray-500 uppercase tracking-wider">Loan Amount (₹)</th>
+                    <th className="px-4 py-3 text-left text-xs font-medium text-gray-500 uppercase tracking-wider">Loan Amount Repayment (₹)</th>
+                    <th className="px-4 py-3 text-left text-xs font-medium text-gray-500 uppercase tracking-wider">Own Amount Interest (₹)</th>
+                    <th className="px-4 py-3 text-left text-xs font-medium text-gray-500 uppercase tracking-wider">Loan Interest (₹)</th>
+                    <th className="px-4 py-3 text-left text-xs font-medium text-gray-500 uppercase tracking-wider">P/L (₹)</th>
+                    <th className="px-4 py-3 text-left text-xs font-medium text-gray-500 uppercase tracking-wider">P/L Progress</th>
+                  </tr>
+                </thead>
+                <tbody className="divide-y divide-gray-200">
+                  {(plPeriod === 'yearly' ? calculations.yearlyAvg : calculations.monthlyAvg).map((entry, index) => {
+                    const maxPL = Math.max(...(plPeriod === 'yearly' ? calculations.yearlyAvg : calculations.monthlyAvg).map(e => Math.abs(e.pl))) || 1;
+                    const progress = (Math.abs(entry.pl) / maxPL) * 100;
+
+                    return (
+                      <tr key={index}>
+                        <td className="px-4 py-4 text-sm text-gray-700">{entry.period}</td>
+                        <td className="px-4 py-4 text-sm text-gray-700">{formatCurrency(entry.revenue)}</td>
+                        <td className="px-4 py-4 text-sm text-gray-700">{formatCurrency(entry.expenses)}</td>
+                        <td className="px-4 py-4 text-sm text-gray-700">{formatCurrency(entry.ownAmount)}</td>
+                        <td className="px-4 py-4 text-sm text-gray-700">{formatCurrency(entry.ownRepayment)}</td>
+                        <td className="px-4 py-4 text-sm text-gray-700">{formatCurrency(entry.loanAmount)}</td>
+                        <td className="px-4 py-4 text-sm text-gray-700">{formatCurrency(entry.loanRepayment)}</td>
+                        <td className="px-4 py-4 text-sm text-gray-700">{formatCurrency(entry.ownInterest)}</td>
+                        <td className="px-4 py-4 text-sm text-gray-700">{formatCurrency(entry.loanInterest)}</td>
+                        <td className={`px-4 py-4 text-sm font-medium ${entry.pl >= 0 ? 'text-green-600' : 'text-red-600'}`}>
+                          {formatCurrency(entry.pl)}
+                        </td>
+                        <td className="px-4 py-4 text-sm text-gray-700">
+                          <div className="w-full bg-gray-200 rounded-full h-2.5">
+                            <div
+                              className={`${entry.pl >= 0 ? 'bg-green-600' : 'bg-red-600'} h-2.5 rounded-full`}
+                              style={{ width: `${progress}%` }}
+                            ></div>
+                          </div>
+                          <span className="text-xs">{progress.toFixed(1)}%</span>
+                        </td>
+                      </tr>
+                    );
+                  })}
+                </tbody>
+              </table>
             </div>
           </div>
 
@@ -1380,86 +858,70 @@
 
             {showAmortizationTable && (
               <div className="overflow-x-auto mb-6">
-                {view === 'loan' && (
-                  <table className="min-w-full bg-white border border-gray-200 rounded-lg mb-8">
-                    <thead>
-                      <tr className="bg-gray-50">
-                        <th className="px-4 py-3 text-left text-xs font-medium text-gray-500 uppercase tracking-wider">Month</th>
-                        <th className="px-4 py-3 text-left text-xs font-medium text-gray-500 uppercase tracking-wider">Beginning Principal</th>
-                        <th className="px-4 py-3 text-left text-xs font-medium text-gray-500 uppercase tracking-wider">Principal</th>
-                        <th className="px-4 py-3 text-left text-xs font-medium text-gray-500 uppercase tracking-wider">Interest</th>
-                        <th className="px-4 py-3 text-left text-xs font-medium text-gray-500 uppercase tracking-wider">Total EMI</th>
-                        <th className="px-4 py-3 text-left text-xs font-medium text-gray-500 uppercase tracking-wider">Ending Principal</th>
-                        <th className="px-4 py-3 text-left text-xs font-medium text-gray-500 uppercase tracking-wider">Progress</th>
-                      </tr>
-                    </thead>
-                    <tbody className="divide-y divide-gray-200">
-                      {amortizationSchedules.bankSchedule.map((entry, index) => {
-                        const totalLoan = emiPlan.loanAmount * emiPlan.bankPercent / 100;
-                        const progress = ((totalLoan - entry.endingPrincipal) / totalLoan) * 100;
-                        return (
-                          <tr key={index}>
-                            <td className="px-4 py-4 text-sm text-gray-700">{entry.month}</td>
-                            <td className="px-4 py-4 text-sm text-gray-700">{formatCurrency(entry.beginningPrincipal)}</td>
-                            <td className="px-4 py-4 text-sm text-gray-700">{formatCurrency(entry.monthlyPrincipal)}</td>
-                            <td className="px-4 py-4 text-sm text-gray-700">{formatCurrency(entry.monthlyInterest)}</td>
-                            <td className="px-4 py-4 text-sm text-gray-700">{formatCurrency(entry.totalEMI)}</td>
-                            <td className="px-4 py-4 text-sm text-gray-700">{formatCurrency(entry.endingPrincipal)}</td>
-                            <td className="px-4 py-4 text-sm text-gray-700">
-                              <div className="w-full bg-gray-200 rounded-full h-2.5">
-                                <div 
-                                  className="bg-blue-600 h-2.5 rounded-full" 
-                                  style={{ width: `${progress}%` }}
-                                ></div>
-                              </div>
-                              <span className="text-xs">{progress.toFixed(1)}%</span>
-                            </td>
-                          </tr>
-                        );
-                      })}
-                    </tbody>
-                  </table>
-                )}
-                {view === 'own' && (
-                  <table className="min-w-full bg-white border border-gray-200 rounded-lg mb-8">
-                    <thead>
-                      <tr className="bg-gray-50">
-                        <th className="px-4 py-3 text-left text-xs font-medium text-gray-500 uppercase tracking-wider">Month</th>
-                        <th className="px-4 py-3 text-left text-xs font-medium text-gray-500 uppercase tracking-wider">Beginning Principal</th>
-                        <th className="px-4 py-3 text-left text-xs font-medium text-gray-500 uppercase tracking-wider">Principal</th>
-                        <th className="px-4 py-3 text-left text-xs font-medium text-gray-500 uppercase tracking-wider">Interest</th>
-                        <th className="px-4 py-3 text-left text-xs font-medium text-gray-500 uppercase tracking-wider">Total EMI</th>
-                        <th className="px-4 py-3 text-left text-xs font-medium text-gray-500 uppercase tracking-wider">Ending Principal</th>
-                        <th className="px-4 py-3 text-left text-xs font-medium text-gray-500 uppercase tracking-wider">Progress</th>
-                      </tr>
-                    </thead>
-                    <tbody className="divide-y divide-gray-200">
-                      {amortizationSchedules.ownSchedule.map((entry, index) => {
-                        const totalOwn = emiPlan.loanAmount * emiPlan.ownPercent / 100;
-                        const progress = ((totalOwn - entry.endingPrincipal) / totalOwn) * 100;
-                        return (
-                          <tr key={index}>
-                            <td className="px-4 py-4 text-sm text-gray-700">{entry.month}</td>
-                            <td className="px-4 py-4 text-sm text-gray-700">{formatCurrency(entry.beginningPrincipal)}</td>
-                            <td className="px-4 py-4 text-sm text-gray-700">{formatCurrency(entry.monthlyPrincipal)}</td>
-                            <td className="px-4 py-4 text-sm text-gray-700">{formatCurrency(entry.monthlyInterest)}</td>
-                            <td className="px-4 py-4 text-sm text-gray-700">{formatCurrency(entry.totalEMI)}</td>
-                            <td className="px-4 py-4 text-sm text-gray-700">{formatCurrency(entry.endingPrincipal)}</td>
-                            <td className="px-4 py-4 text-sm text-gray-700">
-                              <div className="w-full bg-gray-200 rounded-full h-2.5">
-                                <div 
-                                  className="bg-green-600 h-2.5 rounded-full" 
-                                  style={{ width: `${progress}%` }}
-                                ></div>
-                              </div>
-                              <span className="text-xs">{progress.toFixed(1)}%</span>
-                            </td>
-                          </tr>
-                        );
-                      })}
-                    </tbody>
-                  </table>
-                )}
+                <table className="min-w-full bg-white border border-gray-200 rounded-lg mb-8">
+                  <thead>
+                    <tr className="bg-gray-50">
+                      <th rowSpan={2} className="px-4 py-3 text-left text-xs font-medium text-gray-500 uppercase tracking-wider border-b border-gray-200">Month</th>
+                      <th colSpan={6} className="px-4 py-3 text-center text-xs font-medium text-gray-500 uppercase tracking-wider border-b border-gray-200">Loan Details</th>
+                      <th colSpan={6} className="px-4 py-3 text-center text-xs font-medium text-gray-500 uppercase tracking-wider border-b border-gray-200">Own Funds Details</th>
+                    </tr>
+                    <tr className="bg-gray-50">
+                      <th className="px-4 py-3 text-left text-xs font-medium text-gray-500 uppercase tracking-wider">Beginning Principal (₹)</th>
+                      <th className="px-4 py-3 text-left text-xs font-medium text-gray-500 uppercase tracking-wider">Principal (₹)</th>
+                      <th className="px-4 py-3 text-left text-xs font-medium text-gray-500 uppercase tracking-wider">Interest (₹)</th>
+                      <th className="px-4 py-3 text-left text-xs font-medium text-gray-500 uppercase tracking-wider">Total EMI (₹)</th>
+                      <th className="px-4 py-3 text-left text-xs font-medium text-gray-500 uppercase tracking-wider">Ending Principal (₹)</th>
+                      <th className="px-4 py-3 text-left text-xs font-medium text-gray-500 uppercase tracking-wider">Progress</th>
+                      <th className="px-4 py-3 text-left text-xs font-medium text-gray-500 uppercase tracking-wider">Beginning Principal (₹)</th>
+                      <th className="px-4 py-3 text-left text-xs font-medium text-gray-500 uppercase tracking-wider">Principal (₹)</th>
+                      <th className="px-4 py-3 text-left text-xs font-medium text-gray-500 uppercase tracking-wider">Interest (₹)</th>
+                      <th className="px-4 py-3 text-left text-xs font-medium text-gray-500 uppercase tracking-wider">Total EMI (₹)</th>
+                      <th className="px-4 py-3 text-left text-xs font-medium text-gray-500 uppercase tracking-wider">Ending Principal (₹)</th>
+                      <th className="px-4 py-3 text-left text-xs font-medium text-gray-500 uppercase tracking-wider">Progress</th>
+                    </tr>
+                  </thead>
+                  <tbody className="divide-y divide-gray-200">
+                    {amortizationSchedule.map((entry, index) => {
+                      const totalLoan = emiPlan.loanAmount * emiPlan.bankPercent / 100;
+                      const loanProgress = totalLoan ? ((totalLoan - entry.bankEndingPrincipal) / totalLoan) * 100 : 0;
+                      const totalOwn = emiPlan.loanAmount * emiPlan.ownPercent / 100;
+                      const ownProgress = totalOwn ? ((totalOwn - entry.ownEndingPrincipal) / totalOwn) * 100 : 0;
+                      return (
+                        <tr key={index}>
+                          <td className="px-4 py-4 text-sm text-gray-700">{entry.month}</td>
+                          <td className="px-4 py-4 text-sm text-gray-700">{formatCurrency(entry.bankBeginningPrincipal)}</td>
+                          <td className="px-4 py-4 text-sm text-gray-700">{formatCurrency(entry.bankMonthlyPrincipal)}</td>
+                          <td className="px-4 py-4 text-sm text-gray-700">{formatCurrency(entry.bankMonthlyInterest)}</td>
+                          <td className="px-4 py-4 text-sm text-gray-700">{formatCurrency(entry.bankTotalEMI)}</td>
+                          <td className="px-4 py-4 text-sm text-gray-700">{formatCurrency(entry.bankEndingPrincipal)}</td>
+                          <td className="px-4 py-4 text-sm text-gray-700">
+                            <div className="w-full bg-gray-200 rounded-full h-2.5">
+                              <div
+                                className="bg-blue-600 h-2.5 rounded-full"
+                                style={{ width: `${loanProgress}%` }}
+                              ></div>
+                            </div>
+                            <span className="text-xs">{loanProgress.toFixed(1)}%</span>
+                          </td>
+                          <td className="px-4 py-4 text-sm text-gray-700">{formatCurrency(entry.ownBeginningPrincipal)}</td>
+                          <td className="px-4 py-4 text-sm text-gray-700">{formatCurrency(entry.ownMonthlyPrincipal)}</td>
+                          <td className="px-4 py-4 text-sm text-gray-700">{formatCurrency(entry.ownMonthlyInterest)}</td>
+                          <td className="px-4 py-4 text-sm text-gray-700">{formatCurrency(entry.ownTotalEMI)}</td>
+                          <td className="px-4 py-4 text-sm text-gray-700">{formatCurrency(entry.ownEndingPrincipal)}</td>
+                          <td className="px-4 py-4 text-sm text-gray-700">
+                            <div className="w-full bg-gray-200 rounded-full h-2.5">
+                              <div
+                                className="bg-green-600 h-2.5 rounded-full"
+                                style={{ width: `${ownProgress}%` }}
+                              ></div>
+                            </div>
+                            <span className="text-xs">{ownProgress.toFixed(1)}%</span>
+                          </td>
+                        </tr>
+                      );
+                    })}
+                  </tbody>
+                </table>
               </div>
             )}
 
@@ -1467,7 +929,6 @@
             <div className="mb-8">
               <h2 className="text-xl font-bold mb-4 bg-blue-200">Yearly Average Repayment Breakdown</h2>
               <div className="grid grid-cols-1 md:grid-cols-2 gap-6">
-                {/* Yearly Average Repayment */}
                 <div className="bg-white p-4 rounded-lg shadow">
                   <h3 className="text-lg font-semibold mb-3 bg-blue-200">Yearly Average Repayment</h3>
                   <div className="overflow-x-auto">
@@ -1483,10 +944,10 @@
                       <tbody className="divide-y divide-gray-200">
                         {calculations.yearlyAvg.map((year, index) => (
                           <tr key={index}>
-                            <td className="px-4 py-2 text-sm text-gray-700">{year.year}</td>
-                            <td className="px-4 py-2 text-sm text-gray-700">{formatCurrency(year.avgRepayBank)}</td>
-                            <td className="px-4 py-2 text-sm text-gray-700">{formatCurrency(year.avgRepayOwn)}</td>
-                            <td className="px-4 py-2 text-sm font-medium text-gray-700">{formatCurrency(year.avgRepay)}</td>
+                            <td className="px-4 py-2 text-sm text-gray-700">{year.period}</td>
+                            <td className="px-4 py-2 text-sm text-gray-700">{formatCurrency(year.loanRepayment)}</td>
+                            <td className="px-4 py-2 text-sm text-gray-700">{formatCurrency(year.ownRepayment)}</td>
+                            <td className="px-4 py-2 text-sm font-medium text-gray-700">{formatCurrency(year.ownRepayment + year.loanRepayment)}</td>
                           </tr>
                         ))}
                       </tbody>
@@ -1494,7 +955,6 @@
                   </div>
                 </div>
 
-                {/* Yearly Interest Breakdown */}
                 <div className="bg-white p-4 rounded-lg shadow">
                   <h3 className="text-lg font-semibold mb-3 bg-blue-200">Yearly Interest Breakdown</h3>
                   <div className="overflow-x-auto">
@@ -1510,10 +970,10 @@
                       <tbody className="divide-y divide-gray-200">
                         {calculations.yearlyAvg.map((year, index) => (
                           <tr key={index}>
-                            <td className="px-4 py-2 text-sm text-gray-700">{year.year}</td>
-                            <td className="px-4 py-2 text-sm text-gray-700">{formatCurrency(year.yearBankInterest)}</td>
-                            <td className="px-4 py-2 text-sm text-gray-700">{formatCurrency(year.yearOwnInterest)}</td>
-                            <td className="px-4 py-2 text-sm font-medium text-gray-700">{formatCurrency(year.yearBankInterest + year.yearOwnInterest)}</td>
+                            <td className="px-4 py-2 text-sm text-gray-700">{year.period}</td>
+                            <td className="px-4 py-2 text-sm text-gray-700">{formatCurrency(year.loanInterest)}</td>
+                            <td className="px-4 py-2 text-sm text-gray-700">{formatCurrency(year.ownInterest)}</td>
+                            <td className="px-4 py-2 text-sm font-medium text-gray-700">{formatCurrency(year.loanInterest + year.ownInterest)}</td>
                           </tr>
                         ))}
                       </tbody>
@@ -1540,21 +1000,13 @@
                   </thead>
                   <tbody className="divide-y divide-gray-200">
                     {calculations.yearlyAvg.map((year, index) => {
-                      const yearlyRevenue = emiPlan.revenuePeriod === 'yearly'
-                        ? emiPlan.revenue1 + emiPlan.revenue2
-                        : (emiPlan.revenue1 + emiPlan.revenue2) * 12;
-                      const yearlyExpenses = emiPlan.expenses.reduce((sum, expense) => {
-                        const amount = expense.period === 'yearly' ? expense.amount : expense.amount * 12;
-                        return sum + amount;
-                      }, 0);
-                      const yearlyLoanPayments = year.avgRepay * 12;
                       const totalInterestOverTerm = (calculations.totalBankInterest + calculations.totalOwnInterest) / Math.max(emiPlan.loanTenure, emiPlan.ownTenure);
                       return (
                         <tr key={index}>
-                          <td className="px-4 py-2 text-sm text-gray-700">{year.year}</td>
-                          <td className="px-4 py-2 text-sm text-gray-700">{formatCurrency(yearlyRevenue)}</td>
-                          <td className="px-4 py-2 text-sm text-gray-700">{formatCurrency(yearlyExpenses)}</td>
-                          <td className="px-4 py-2 text-sm text-gray-700">{formatCurrency(yearlyLoanPayments)}</td>
+                          <td className="px-4 py-2 text-sm text-gray-700">{year.period}</td>
+                          <td className="px-4 py-2 text-sm text-gray-700">{formatCurrency(year.revenue)}</td>
+                          <td className="px-4 py-2 text-sm text-gray-700">{formatCurrency(year.expenses)}</td>
+                          <td className="px-4 py-2 text-sm text-gray-700">{formatCurrency(year.loanRepayment + year.ownRepayment)}</td>
                           <td className="px-4 py-2 text-sm text-gray-700">{formatCurrency(totalInterestOverTerm)}</td>
                           <td className={`px-4 py-2 text-sm font-medium ${year.pl >= 0 ? 'text-green-600' : 'text-red-600'}`}>
                             {formatCurrency(year.pl)}
@@ -1569,10 +1021,6 @@
           </div>
         </div>
 
-=======
-        </div>
-
->>>>>>> 089a6901
         <div className="flex justify-end gap-4 mb-8">
           <motion.button
             onClick={savePlan}
